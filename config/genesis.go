--- conflicted
+++ resolved
@@ -38,13 +38,8 @@
 }
 
 type ForkPoints struct {
-<<<<<<< HEAD
-	// example, need modify
-	Vite1 *ForkPoint
-	Vite2 *ForkPoint
-=======
 	Smart *ForkPoint
->>>>>>> 469d3014
+	Limit *ForkPoint
 }
 
 type Genesis struct {
