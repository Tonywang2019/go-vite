--- conflicted
+++ resolved
@@ -3,41 +3,21 @@
 import (
 	"bytes"
 	"encoding/binary"
-<<<<<<< HEAD
-=======
 	"math/big"
 	"time"
 
->>>>>>> e9ba3d89
 	"github.com/golang/protobuf/proto"
 	"github.com/vitelabs/go-vite/common/types"
 	"github.com/vitelabs/go-vite/crypto"
 	"github.com/vitelabs/go-vite/crypto/ed25519"
 	"github.com/vitelabs/go-vite/log15"
 	"github.com/vitelabs/go-vite/vitepb"
-	"math/big"
-	"time"
 )
 
 var accountBlockLog = log15.New("module", "ledger/account_block")
 
 type AccountBlockMeta struct {
 	// Account id
-<<<<<<< HEAD
-	AccountId uint64
-
-	// Height
-	Height uint64
-
-	// Block status, 1 means open, 2 means closed
-	ReceiveBlockHeights []uint64
-
-	// Height of Snapshot block which confirm this account block
-	SnapshotHeight uint64
-
-	// Height of Snapshot block which pointed by this account block
-	RefSnapshotHeight uint64
-=======
 	AccountId uint64 `json:"accountId"`
 
 	// Height
@@ -51,7 +31,6 @@
 
 	// Height of Snapshot block which pointed by this account block
 	RefSnapshotHeight uint64 `json:"refSnapshotHeight"`
->>>>>>> e9ba3d89
 }
 
 func (abm *AccountBlockMeta) Copy() *AccountBlockMeta {
@@ -69,10 +48,6 @@
 		Height:              abm.Height,
 		ReceiveBlockHeights: abm.ReceiveBlockHeights,
 
-<<<<<<< HEAD
-		SnapshotHeight:    abm.SnapshotHeight,
-=======
->>>>>>> e9ba3d89
 		RefSnapshotHeight: abm.RefSnapshotHeight,
 	}
 	return pb
@@ -82,10 +57,6 @@
 	abm.AccountId = pb.AccountId
 	abm.Height = pb.Height
 	abm.ReceiveBlockHeights = pb.ReceiveBlockHeights
-<<<<<<< HEAD
-	abm.SnapshotHeight = pb.SnapshotHeight
-=======
->>>>>>> e9ba3d89
 	abm.RefSnapshotHeight = pb.RefSnapshotHeight
 }
 
@@ -110,7 +81,6 @@
 	BlockTypeReceive
 	BlockTypeReceiveError
 )
-<<<<<<< HEAD
 
 type AccountBlock struct {
 	Meta *AccountBlockMeta `json:"-"`
@@ -142,44 +112,9 @@
 
 	LogHash *types.Hash `json:"logHash"`
 
-	Nonce     []byte `json:"nonce"`
-	Signature []byte `json:"signature"`
-=======
-
-type AccountBlock struct {
-	Meta *AccountBlockMeta `json:"-"`
-
-	producer *types.Address
-
-	BlockType byte       `json:"blockType"`
-	Hash      types.Hash `json:"hash"`
-	Height    uint64     `json:"height"`
-	PrevHash  types.Hash `json:"prevHash"`
-
-	AccountAddress types.Address `json:"accountAddress"`
-
-	PublicKey     ed25519.PublicKey `json:"publicKey"`
-	ToAddress     types.Address     `json:"toAddress"`
-	FromBlockHash types.Hash        `json:"fromBlockHash"`
-
-	Amount  *big.Int          `json:"amount"`
-	TokenId types.TokenTypeId `json:"tokenId"`
-
-	Quota uint64   `json:"quota"`
-	Fee   *big.Int `json:"fee"`
-
-	SnapshotHash types.Hash `json:"snapshotHash"`
-	Data         []byte     `json:"data"`
-
-	Timestamp *time.Time `json:"timestamp"`
-	StateHash types.Hash `json:"-"`
-
-	LogHash *types.Hash `json:"logHash"`
-
 	Difficulty *big.Int `json:"difficulty"`
 	Nonce      []byte   `json:"nonce"`
 	Signature  []byte   `json:"signature"`
->>>>>>> e9ba3d89
 }
 
 func (ab *AccountBlock) Copy() *AccountBlock {
@@ -205,7 +140,6 @@
 
 	newAb.Data = make([]byte, len(ab.Data))
 	copy(newAb.Data, ab.Data)
-<<<<<<< HEAD
 
 	timestamp := time.Unix(0, ab.Timestamp.UnixNano())
 	newAb.Timestamp = &timestamp
@@ -213,19 +147,10 @@
 	if ab.LogHash != nil {
 		logHash := *ab.LogHash
 		newAb.LogHash = &logHash
-=======
-
-	timestamp := time.Unix(0, ab.Timestamp.UnixNano())
-	newAb.Timestamp = &timestamp
-
-	if ab.LogHash != nil {
-		logHash := *ab.LogHash
-		newAb.LogHash = &logHash
 	}
 
 	if ab.Difficulty != nil {
 		newAb.Difficulty = new(big.Int).Set(ab.Difficulty)
->>>>>>> e9ba3d89
 	}
 
 	newAb.Nonce = make([]byte, len(ab.Nonce))
@@ -244,7 +169,6 @@
 		} else {
 			ab.producer = &ab.AccountAddress
 		}
-<<<<<<< HEAD
 
 	}
 	return *ab.producer
@@ -278,6 +202,14 @@
 
 	if ab.LogHash != nil {
 		pb.LogHash = ab.LogHash.Bytes()
+	}
+
+	if ab.Difficulty != nil {
+		pb.Difficulty = ab.Difficulty.Bytes()
+		// Difficulty is big.NewInt(0)
+		if len(pb.Difficulty) <= 0 {
+			pb.Difficulty = []byte{0}
+		}
 	}
 	pb.Nonce = ab.Nonce
 	pb.Signature = ab.Signature
@@ -308,92 +240,6 @@
 	ab.PrevHash, _ = types.BytesToHash(pb.PrevHash)
 	ab.AccountAddress, _ = types.BytesToAddress(pb.AccountAddress)
 	ab.PublicKey = pb.PublicKey
-	if len(pb.ToAddress) >= 0 {
-		ab.ToAddress, _ = types.BytesToAddress(pb.ToAddress)
-	}
-	if len(pb.TokenId) >= 0 {
-		ab.TokenId, _ = types.BytesToTokenTypeId(pb.TokenId)
-	}
-
-	ab.Amount = big.NewInt(0)
-	if len(pb.Amount) >= 0 {
-		ab.Amount.SetBytes(pb.Amount)
-	}
-
-	if len(pb.FromBlockHash) >= 0 {
-		ab.FromBlockHash, _ = types.BytesToHash(pb.FromBlockHash)
-=======
-
-	}
-	return *ab.producer
-}
-func (ab *AccountBlock) proto() *vitepb.AccountBlock {
-	pb := &vitepb.AccountBlock{}
-	pb.BlockType = uint32(ab.BlockType)
-	pb.Hash = ab.Hash.Bytes()
-	pb.Height = ab.Height
-	pb.PrevHash = ab.PrevHash.Bytes()
-
-	if ab.IsSendBlock() {
-		pb.ToAddress = ab.ToAddress.Bytes()
-		pb.Amount = ab.Amount.Bytes()
-		pb.TokenId = ab.TokenId.Bytes()
-	} else {
-		pb.FromBlockHash = ab.FromBlockHash.Bytes()
-	}
-
-	pb.Quota = ab.Quota
-
-	fee := ab.Fee
-	if fee == nil {
-		fee = big.NewInt(0)
-	}
-	pb.Fee = fee.Bytes()
-
-	pb.SnapshotHash = ab.SnapshotHash.Bytes()
-	pb.Data = ab.Data
-	pb.Timestamp = ab.Timestamp.UnixNano()
-
-	if ab.LogHash != nil {
-		pb.LogHash = ab.LogHash.Bytes()
-	}
-
-	if ab.Difficulty != nil {
-		pb.Difficulty = ab.Difficulty.Bytes()
-		// Difficulty is big.NewInt(0)
-		if len(pb.Difficulty) <= 0 {
-			pb.Difficulty = []byte{0}
-		}
-	}
-	pb.Nonce = ab.Nonce
-	pb.Signature = ab.Signature
-	return pb
-}
-
-func (ab *AccountBlock) DbProto() *vitepb.AccountBlock {
-	pb := ab.proto()
-	pb.StateHash = ab.StateHash.Bytes()
-	if len(ab.Producer()) > 0 && !bytes.Equal(ab.Producer().Bytes(), ab.AccountAddress.Bytes()) {
-		pb.PublicKey = ab.PublicKey
-	}
-
-	return pb
-}
-
-func (ab *AccountBlock) Proto() *vitepb.AccountBlock {
-	pb := ab.proto()
-	pb.AccountAddress = ab.AccountAddress.Bytes()
-	pb.PublicKey = ab.PublicKey
-	return pb
-}
-
-func (ab *AccountBlock) DeProto(pb *vitepb.AccountBlock) {
-	ab.BlockType = byte(pb.BlockType)
-	ab.Hash, _ = types.BytesToHash(pb.Hash)
-	ab.Height = pb.Height
-	ab.PrevHash, _ = types.BytesToHash(pb.PrevHash)
-	ab.AccountAddress, _ = types.BytesToAddress(pb.AccountAddress)
-	ab.PublicKey = pb.PublicKey
 
 	if len(pb.ToAddress) > 0 {
 		ab.ToAddress, _ = types.BytesToAddress(pb.ToAddress)
@@ -427,38 +273,14 @@
 	if len(pb.LogHash) > 0 {
 		logHash, _ := types.BytesToHash(pb.LogHash)
 		ab.LogHash = &logHash
->>>>>>> e9ba3d89
-	}
-	ab.Quota = pb.Quota
-
-<<<<<<< HEAD
-	ab.Fee = big.NewInt(0)
-	if len(pb.Fee) >= 0 {
-		ab.Fee.SetBytes(pb.Fee)
-=======
+	}
+
 	if len(pb.Difficulty) > 0 {
 		ab.Difficulty = new(big.Int).SetBytes(pb.Difficulty)
->>>>>>> e9ba3d89
 	}
 	ab.Nonce = pb.Nonce
 	ab.Signature = pb.Signature
 
-<<<<<<< HEAD
-	ab.SnapshotHash, _ = types.BytesToHash(pb.SnapshotHash)
-	ab.Data = pb.Data
-	timestamp := time.Unix(0, pb.Timestamp)
-	ab.Timestamp = &timestamp
-	ab.StateHash, _ = types.BytesToHash(pb.StateHash)
-	if len(pb.LogHash) > 0 {
-		logHash, _ := types.BytesToHash(pb.LogHash)
-		ab.LogHash = &logHash
-	}
-
-	ab.Nonce = pb.Nonce
-	ab.Signature = pb.Signature
-
-=======
->>>>>>> e9ba3d89
 }
 
 func (ab *AccountBlock) ComputeHash() types.Hash {
@@ -496,22 +318,12 @@
 	}
 	source = append(source, fee.Bytes()...)
 
-<<<<<<< HEAD
-
 	// SnapshotHash
 	source = append(source, ab.SnapshotHash.Bytes()...)
 
 	// Data
 	source = append(source, ab.Data...)
 
-=======
-	// SnapshotHash
-	source = append(source, ab.SnapshotHash.Bytes()...)
-
-	// Data
-	source = append(source, ab.Data...)
-
->>>>>>> e9ba3d89
 	// Timestamp
 	unixTimeBytes := make([]byte, 8)
 	binary.BigEndian.PutUint64(unixTimeBytes, uint64(ab.Timestamp.Unix()))
@@ -521,17 +333,10 @@
 	if ab.LogHash != nil {
 		source = append(source, ab.LogHash.Bytes()...)
 	}
-<<<<<<< HEAD
 
 	// Nonce
 	source = append(source, ab.Nonce...)
 
-=======
-
-	// Nonce
-	source = append(source, ab.Nonce...)
-
->>>>>>> e9ba3d89
 	hash, _ := types.BytesToHash(crypto.Hash256(source))
 	return hash
 }
