--- conflicted
+++ resolved
@@ -3,14 +3,8 @@
 import (
 	"errors"
 	"fmt"
-<<<<<<< HEAD
 	"github.com/vitelabs/go-vite/common/fork"
-=======
-	"math/big"
-	"math/rand"
-	"time"
-
->>>>>>> 9a9b50c5
+
 	"github.com/vitelabs/go-vite/common/types"
 	"github.com/vitelabs/go-vite/ledger"
 	"github.com/vitelabs/go-vite/log15"
@@ -133,11 +127,9 @@
 			if sendBlock != nil {
 				errDetail += fmt.Sprintf("sendBlock(addr:%v hash:%v)", block.AccountAddress, block.Hash)
 			}
-<<<<<<< HEAD
+
 			gen.log.Error(fmt.Sprintf("generator_vm panic error %v", err), "detail", errDetail)
-=======
-			gen.log.Error("generator_vm panic error", "error", err, errDetail)
->>>>>>> 9a9b50c5
+
 			result = &GenResult{}
 			resultErr = errors.New("generator_vm panic error")
 		}
