--- conflicted
+++ resolved
@@ -310,15 +310,10 @@
 			}
 		}
 
-		// todo fix
 		// no peers
 		//r.state = reqDone
 		//fc.pool.add(file.StartHeight, file.EndHeight)
-<<<<<<< HEAD
-		return
-=======
 		//return
->>>>>>> d5f1e616
 	}
 }
 
@@ -556,13 +551,9 @@
 var errFlieClientStopped = errors.New("fileClient stopped")
 
 func (fc *fileClient) receiveFile(ctx *conn) error {
-<<<<<<< HEAD
-	t1 := time.Now()
-=======
 	ctx.SetReadDeadline(time.Now().Add(fileTimeout))
 	defer ctx.SetReadDeadline(time.Time{})
 
->>>>>>> d5f1e616
 	select {
 	case <-fc.term:
 		return errFlieClientStopped
@@ -572,21 +563,13 @@
 
 		file := ctx.file
 
-<<<<<<< HEAD
-		var t2 time.Time
-		once := sync.Once{}
-=======
 		var fileError error
->>>>>>> d5f1e616
 
 		fc.chain.Compressor().BlockParser(ctx, file.BlockNumbers, func(block ledger.Block, err error) {
 			if err != nil || fileError != nil {
 				ctx.Close()
 				return
 			}
-			once.Do(func() {
-				t2 = time.Now()
-			})
 
 			switch block.(type) {
 			case *ledger.SnapshotBlock:
@@ -619,8 +602,7 @@
 			return fmt.Errorf("incomplete file %s %d/%d", file.Filename, sCount, sTotal)
 		}
 
-		fc.log.Info(fmt.Sprintf("receive %d SnapshotBlocks %d AccountBlocks of file %s from %s, diff1:%s, diff2:%s, diff3:%s",
-			sCount, aCount, file.Filename, ctx.RemoteAddr(), time.Now().Sub(t1), t2.Sub(t1), time.Now().Sub(t2)))
+		fc.log.Info(fmt.Sprintf("receive %d SnapshotBlocks %d AccountBlocks of file %s from %s", sCount, aCount, file.Filename, ctx.RemoteAddr()))
 		return nil
 	}
 }