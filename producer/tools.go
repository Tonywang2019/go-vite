--- conflicted
+++ resolved
@@ -63,15 +63,9 @@
 	return nil
 }
 
-<<<<<<< HEAD
-func newChainRw(ch chain.Chain, sVerifier *verifier.SnapshotVerifier, wt *wallet.Manager) *tools {
-	log := log15.New("module", "tools")
-	return &tools{chain: ch, log: log, sVerifier: sVerifier, wt: wt}
-=======
 func newChainRw(ch chain.Chain, sVerifier *verifier.SnapshotVerifier, wt *wallet.Manager, p pool.SnapshotProducerWriter) *tools {
 	log := log15.New("module", "tools")
 	return &tools{chain: ch, log: log, sVerifier: sVerifier, wt: wt, pool: p}
->>>>>>> a0e6bab1
 }
 
 func (self *tools) checkAddressLock(address types.Address) bool {
