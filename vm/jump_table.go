--- conflicted
+++ resolved
@@ -54,18 +54,9 @@
 		validateStack: makeStackFunc(0, 1),
 		valid:         true,
 	}
-<<<<<<< HEAD
+
 	instructionSet[SEED] = operation{
 		execute:       opSeed,
-=======
-	return instructionSet
-}
-
-func newOffchainMintInstructionSet() [256]operation {
-	instructionSet := newOffchainSimpleInstructionSet()
-	instructionSet[ACCOUNTHEIGHT] = operation{
-		execute:       opOffchainAccountHeight,
->>>>>>> eaf8e980
 		gasCost:       constGasFunc(quickStepGas),
 		validateStack: makeStackFunc(0, 1),
 		valid:         true,
