--- conflicted
+++ resolved
@@ -2,7 +2,6 @@
 
 import (
 	"github.com/vitelabs/go-vite/common/helper"
-	"github.com/vitelabs/go-vite/vm/util"
 	"math/big"
 )
 
@@ -37,8 +36,6 @@
 	// callCreateDepth          uint64 = 1024    // Maximum Depth of call/create stack.
 	stackLimit uint64 = 1024 // Maximum size of VM stack allowed.
 
-<<<<<<< HEAD
-=======
 	// precompiled contract gas
 	registerGas               uint64 = 62200
 	updateRegistrationGas     uint64 = 62200
@@ -71,18 +68,14 @@
 	tokenNameLengthMax   int = 40 // Maximum length of a token name(include)
 	tokenSymbolLengthMax int = 10 // Maximum length of a token symbol(include)
 
->>>>>>> 4b167c94
 	//CallValueTransferGas  uint64 = 9000  // Paid for CALL when the amount transfer is non-zero.
 	//CallNewAccountGas     uint64 = 25000 // Paid for CALL when the destination address didn't exist prior.
 	//CallStipend           uint64 = 2300  // Free gas given at beginning of call.
-	getBlockByHeightLimit uint64 = 256
-	maxCodeSize                  = 24576 // Maximum bytecode to permit for a contract
+
+	MaxCodeSize = 24576 // Maximum bytecode to permit for a contract
 )
 
 var (
-<<<<<<< HEAD
-	createContractFee = new(big.Int).Mul(helper.Big10, util.AttovPerVite)
-=======
 	createContractFee = new(big.Int).Mul(helper.Big10, attovPerVite)
 
 	viteTotalSupply                  = new(big.Int).Mul(big.NewInt(1e9), attovPerVite)
@@ -114,5 +107,4 @@
 		MintagePledgeHeight:              3600 * 24 * 30 * 3,
 		RewardHeightLimit:                60 * 30,
 	}
->>>>>>> 4b167c94
 )