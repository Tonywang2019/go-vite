--- conflicted
+++ resolved
@@ -67,1133 +67,4 @@
 		}
 	}
 	return nil, false, nil
-<<<<<<< HEAD
-}
-
-type pRegister struct {
-}
-
-func (p *pRegister) getFee(vm *VM, block *vm_context.VmAccountBlock) (*big.Int, error) {
-	return big.NewInt(0), nil
-}
-
-// register to become a super node of a consensus group, lock 1 million ViteToken for 3 month
-func (p *pRegister) doSend(vm *VM, block *vm_context.VmAccountBlock, quotaLeft uint64) (uint64, error) {
-	quotaLeft, err := quota.UseQuota(quotaLeft, registerGas)
-	if err != nil {
-		return quotaLeft, err
-	}
-	quotaLeft, err = quota.UseQuotaForData(block.AccountBlock.Data, quotaLeft)
-	if err != nil {
-		return quotaLeft, err
-	}
-
-	param := new(contracts.ParamRegister)
-	err = contracts.ABIRegister.UnpackMethod(param, contracts.MethodNameRegister, block.AccountBlock.Data)
-	if err != nil || param.Gid == types.DELEGATE_GID {
-		return quotaLeft, ErrInvalidData
-	}
-	if err = checkRegisterData(contracts.MethodNameRegister, block, param); err != nil {
-		return quotaLeft, err
-	}
-	return quotaLeft, nil
-}
-
-func checkRegisterData(methodName string, block *vm_context.VmAccountBlock, param *contracts.ParamRegister) error {
-	consensusGroupInfo := contracts.GetConsensusGroup(block.VmContext, param.Gid)
-	if consensusGroupInfo == nil {
-		return errors.New("consensus group not exist")
-	}
-	if condition, ok := getConsensusGroupCondition(consensusGroupInfo.RegisterConditionId, contracts.RegisterConditionPrefix); !ok {
-		return errors.New("register condition id not exist")
-	} else if !condition.checkData(consensusGroupInfo.RegisterConditionParam, block, param, methodName) {
-		return errors.New("register condition not match")
-	}
-
-	if types.PubkeyToAddress(param.PublicKey) != param.NodeAddr {
-		return errors.New("invalid public key")
-	}
-
-	if verified, err := crypto.VerifySig(
-		param.PublicKey,
-		contracts.GetRegisterMessageForSignature(block.AccountBlock.AccountAddress, param.Gid),
-		param.Signature); !verified {
-		return err
-	}
-	return nil
-}
-
-func (p *pRegister) doReceive(vm *VM, block *vm_context.VmAccountBlock, sendBlock *ledger.AccountBlock) error {
-	param := new(contracts.ParamRegister)
-	contracts.ABIRegister.UnpackMethod(param, contracts.MethodNameRegister, sendBlock.Data)
-	// two registration in one consensus group do not share node address
-	registrationList := contracts.GetRegisterList(block.VmContext, param.Gid)
-	for _, registration := range registrationList {
-		if registration.NodeAddr == param.NodeAddr {
-			return errors.New("duplicate node address")
-		}
-	}
-	snapshotBlock := block.VmContext.CurrentSnapshotBlock()
-	rewardHeight := snapshotBlock.Height
-	key := contracts.GetRegisterKey(param.Name, param.Gid)
-	oldData := block.VmContext.GetStorage(&block.AccountBlock.AccountAddress, key)
-	if len(oldData) > 0 {
-		old := new(contracts.Registration)
-		contracts.ABIRegister.UnpackVariable(old, contracts.VariableNameRegistration, oldData)
-		if old.IsActive() {
-			// duplicate register
-			return errors.New("duplicate register")
-		}
-		// reward of last being a super node is not drained
-		rewardHeight = old.RewardHeight
-	}
-	registerInfo, _ := contracts.ABIRegister.PackVariable(
-		contracts.VariableNameRegistration,
-		param.Name,
-		param.NodeAddr,
-		sendBlock.AccountAddress,
-		sendBlock.Amount,
-		snapshotBlock.Height,
-		rewardHeight,
-		uint64(0))
-	block.VmContext.SetStorage(key, registerInfo)
-	return nil
-}
-
-type pCancelRegister struct {
-}
-
-func (p *pCancelRegister) getFee(vm *VM, block *vm_context.VmAccountBlock) (*big.Int, error) {
-	return big.NewInt(0), nil
-}
-
-// cancel register to become a super node of a consensus group after registered for 3 month, get 100w ViteToken back
-func (p *pCancelRegister) doSend(vm *VM, block *vm_context.VmAccountBlock, quotaLeft uint64) (uint64, error) {
-	quotaLeft, err := quota.UseQuota(quotaLeft, cancelRegisterGas)
-	if err != nil {
-		return quotaLeft, err
-	}
-	quotaLeft, err = quota.UseQuotaForData(block.AccountBlock.Data, quotaLeft)
-	if err != nil {
-		return quotaLeft, err
-	}
-
-	param := new(contracts.ParamCancelRegister)
-	err = contracts.ABIRegister.UnpackMethod(param, contracts.MethodNameCancelRegister, block.AccountBlock.Data)
-	if err != nil {
-		return quotaLeft, ErrInvalidData
-	}
-
-	consensusGroupInfo := contracts.GetConsensusGroup(block.VmContext, param.Gid)
-	if consensusGroupInfo == nil {
-		return quotaLeft, errors.New("consensus group not exist")
-	}
-	if condition, ok := getConsensusGroupCondition(consensusGroupInfo.RegisterConditionId, contracts.RegisterConditionPrefix); !ok {
-		return quotaLeft, errors.New("consensus group register condition not exist")
-	} else if !condition.checkData(consensusGroupInfo.RegisterConditionParam, block, param, contracts.MethodNameCancelRegister) {
-		return quotaLeft, errors.New("check register condition failed")
-	}
-	return quotaLeft, nil
-}
-func (p *pCancelRegister) doReceive(vm *VM, block *vm_context.VmAccountBlock, sendBlock *ledger.AccountBlock) error {
-	param := new(contracts.ParamCancelRegister)
-	contracts.ABIRegister.UnpackMethod(param, contracts.MethodNameCancelRegister, sendBlock.Data)
-
-	key := contracts.GetRegisterKey(param.Name, param.Gid)
-	old := new(contracts.Registration)
-	err := contracts.ABIRegister.UnpackVariable(
-		old,
-		contracts.VariableNameRegistration,
-		block.VmContext.GetStorage(&block.AccountBlock.AccountAddress, key))
-	if err != nil || !old.IsActive() {
-		return errors.New("register not exist or already canceled")
-	}
-
-	// update lock amount and loc start height
-	snapshotBlock := block.VmContext.CurrentSnapshotBlock()
-	registerInfo, _ := contracts.ABIRegister.PackVariable(
-		contracts.VariableNameRegistration,
-		param.Name, old.NodeAddr,
-		old.PledgeAddr,
-		helper.Big0,
-		uint64(0),
-		old.RewardHeight,
-		snapshotBlock.Height)
-	block.VmContext.SetStorage(key, registerInfo)
-	// return locked ViteToken
-	if old.Amount.Sign() > 0 {
-		vm.blockList = append(vm.blockList,
-			&vm_context.VmAccountBlock{
-				makeSendBlock(
-					block.AccountBlock,
-					sendBlock.AccountAddress,
-					ledger.BlockTypeSendCall,
-					old.Amount,
-					ledger.ViteTokenId,
-					vm.getNewBlockHeight(block),
-					[]byte{}),
-				nil})
-	}
-	return nil
-}
-
-type pReward struct {
-}
-
-func (p *pReward) getFee(vm *VM, block *vm_context.VmAccountBlock) (*big.Int, error) {
-	return big.NewInt(0), nil
-}
-
-// get reward of generating snapshot block
-func (p *pReward) doSend(vm *VM, block *vm_context.VmAccountBlock, quotaLeft uint64) (uint64, error) {
-	quotaLeft, err := quota.UseQuota(quotaLeft, rewardGas)
-	if err != nil {
-		return quotaLeft, err
-	}
-	if block.AccountBlock.Amount.Sign() != 0 ||
-		!isUserAccount(block.VmContext, block.AccountBlock.AccountAddress) {
-		return quotaLeft, errors.New("invalid block data")
-	}
-	param := new(contracts.ParamReward)
-	err = contracts.ABIRegister.UnpackMethod(param, contracts.MethodNameReward, block.AccountBlock.Data)
-	if err != nil || !IsSnapshotGid(param.Gid) {
-		return quotaLeft, ErrInvalidData
-	}
-	key := contracts.GetRegisterKey(param.Name, param.Gid)
-	old := new(contracts.Registration)
-	err = contracts.ABIRegister.UnpackVariable(old, contracts.VariableNameRegistration, block.VmContext.GetStorage(&block.AccountBlock.ToAddress, key))
-	if err != nil || block.AccountBlock.AccountAddress != old.PledgeAddr {
-		return quotaLeft, errors.New("invalid register owner")
-	}
-	if block.VmContext.CurrentSnapshotBlock().Height < nodeConfig.params.RewardHeightLimit {
-		return quotaLeft, errors.New("reward height limit not reached")
-	}
-
-	if param.EndHeight == 0 {
-		param.EndHeight = block.VmContext.CurrentSnapshotBlock().Height - nodeConfig.params.RewardHeightLimit
-		if !old.IsActive() {
-			param.EndHeight = helper.Min(param.EndHeight, old.CancelHeight)
-		}
-	} else if param.EndHeight > block.VmContext.CurrentSnapshotBlock().Height-nodeConfig.params.RewardHeightLimit ||
-		(!old.IsActive() && param.EndHeight > old.CancelHeight) {
-		return quotaLeft, errors.New("invalid end height")
-	}
-
-	if param.StartHeight == 0 {
-		param.StartHeight = old.RewardHeight
-	}
-
-	if param.EndHeight <= param.StartHeight {
-		return quotaLeft, errors.New("invalid end height")
-	}
-
-	count := param.EndHeight - param.StartHeight
-	// avoid uint64 overflow
-	if count > maxRewardCount {
-		return quotaLeft, errors.New("height gap overflow")
-	}
-	if quotaLeft, err = quota.UseQuota(quotaLeft, ((count+dbPageSize-1)/dbPageSize)*calcRewardGasPerPage); err != nil {
-		return quotaLeft, err
-	}
-
-	// calc snapshot block produce reward between param.StartHeight(excluded) and param.EndHeight(included)
-	calcReward(block.VmContext, old.NodeAddr, param.StartHeight, count, param.Amount)
-	block.AccountBlock.Data, err = contracts.ABIRegister.PackMethod(
-		contracts.MethodNameReward,
-		param.Gid,
-		param.Name,
-		param.BeneficialAddr,
-		param.EndHeight,
-		param.StartHeight,
-		param.Amount)
-	if err != nil {
-		return quotaLeft, err
-	}
-	if quotaLeft, err = quota.UseQuotaForData(block.AccountBlock.Data, quotaLeft); err != nil {
-		return quotaLeft, err
-	}
-	return quotaLeft, nil
-}
-func calcReward(db vmctxt_interface.VmDatabase, producer types.Address, startHeight uint64, count uint64, reward *big.Int) {
-	startHeight = startHeight + 1
-	var rewardCount uint64
-	for count > 0 {
-		var list []*ledger.SnapshotBlock
-		if count < dbPageSize {
-			list = db.GetSnapshotBlocks(startHeight, count, true, false)
-			count = 0
-		} else {
-			list = db.GetSnapshotBlocks(startHeight, dbPageSize, true, false)
-			count = count - dbPageSize
-			startHeight = startHeight + dbPageSize
-		}
-		for _, block := range list {
-			if block.Producer() == producer {
-				rewardCount++
-			}
-		}
-	}
-	reward.SetUint64(rewardCount)
-	reward.Mul(rewardPerBlock, reward)
-}
-func (p *pReward) doReceive(vm *VM, block *vm_context.VmAccountBlock, sendBlock *ledger.AccountBlock) error {
-	param := new(contracts.ParamReward)
-	contracts.ABIRegister.UnpackMethod(param, contracts.MethodNameReward, sendBlock.Data)
-	key := contracts.GetRegisterKey(param.Name, param.Gid)
-	old := new(contracts.Registration)
-	err := contracts.ABIRegister.UnpackVariable(old, contracts.VariableNameRegistration, block.VmContext.GetStorage(&block.AccountBlock.AccountAddress, key))
-	if err != nil || old.RewardHeight > param.StartHeight || sendBlock.AccountAddress != old.PledgeAddr {
-		return errors.New("invalid owner or start height")
-	}
-	if !old.IsActive() {
-		if param.EndHeight > old.CancelHeight {
-			return errors.New("invalid end height, supposed to be lower than cancel height")
-		} else {
-			// get reward partly, update storage
-			registerInfo, _ := contracts.ABIRegister.PackVariable(
-				contracts.VariableNameRegistration,
-				old.Name,
-				old.NodeAddr,
-				old.PledgeAddr,
-				old.Amount,
-				old.PledgeHeight,
-				param.EndHeight,
-				old.CancelHeight)
-			block.VmContext.SetStorage(key, registerInfo)
-		}
-	} else {
-		registerInfo, _ := contracts.ABIRegister.PackVariable(
-			contracts.VariableNameRegistration,
-			old.Name,
-			old.NodeAddr,
-			old.PledgeAddr,
-			old.Amount,
-			old.PledgeHeight,
-			param.EndHeight,
-			old.CancelHeight)
-		block.VmContext.SetStorage(key, registerInfo)
-	}
-
-	if param.Amount.Sign() > 0 {
-		// create reward and return
-		vm.blockList = append(vm.blockList,
-			&vm_context.VmAccountBlock{
-				makeSendBlock(
-					block.AccountBlock,
-					param.BeneficialAddr,
-					ledger.BlockTypeSendReward,
-					param.Amount,
-					ledger.ViteTokenId,
-					vm.getNewBlockHeight(block),
-					[]byte{}),
-				nil})
-	}
-	return nil
-}
-
-type pUpdateRegistration struct {
-}
-
-func (p *pUpdateRegistration) getFee(vm *VM, block *vm_context.VmAccountBlock) (*big.Int, error) {
-	return big.NewInt(0), nil
-}
-
-// update registration info
-func (p *pUpdateRegistration) doSend(vm *VM, block *vm_context.VmAccountBlock, quotaLeft uint64) (uint64, error) {
-	quotaLeft, err := quota.UseQuota(quotaLeft, updateRegistrationGas)
-	if err != nil {
-		return quotaLeft, err
-	}
-	quotaLeft, err = quota.UseQuotaForData(block.AccountBlock.Data, quotaLeft)
-	if err != nil {
-		return quotaLeft, err
-	}
-
-	param := new(contracts.ParamRegister)
-	err = contracts.ABIRegister.UnpackMethod(param, contracts.MethodNameUpdateRegistration, block.AccountBlock.Data)
-	if err != nil {
-		return quotaLeft, ErrInvalidData
-	}
-
-	if err = checkRegisterData(contracts.MethodNameUpdateRegistration, block, param); err != nil {
-		return quotaLeft, err
-	}
-	return quotaLeft, nil
-}
-func (p *pUpdateRegistration) doReceive(vm *VM, block *vm_context.VmAccountBlock, sendBlock *ledger.AccountBlock) error {
-	param := new(contracts.ParamRegister)
-	contracts.ABIRegister.UnpackMethod(param, contracts.MethodNameUpdateRegistration, sendBlock.Data)
-	// two registration in one consensus group do not share node address
-	registrationList := contracts.GetRegisterList(block.VmContext, param.Gid)
-	for _, registration := range registrationList {
-		if registration.NodeAddr == param.NodeAddr {
-			return errors.New("duplicate node address")
-		}
-	}
-	key := contracts.GetRegisterKey(param.Name, param.Gid)
-	old := new(contracts.Registration)
-	err := contracts.ABIRegister.UnpackVariable(old, contracts.VariableNameRegistration, block.VmContext.GetStorage(&block.AccountBlock.AccountAddress, key))
-	if err != nil || !old.IsActive() {
-		return errors.New("register not exist or already canceled")
-	}
-	registerInfo, _ := contracts.ABIRegister.PackVariable(
-		contracts.VariableNameRegistration,
-		old.Name, param.NodeAddr,
-		old.PledgeAddr,
-		old.Amount,
-		old.PledgeHeight,
-		old.RewardHeight,
-		old.CancelHeight)
-	block.VmContext.SetStorage(key, registerInfo)
-	return nil
-}
-
-type pVote struct {
-}
-
-func (p *pVote) getFee(vm *VM, block *vm_context.VmAccountBlock) (*big.Int, error) {
-	return big.NewInt(0), nil
-}
-
-// vote for a super node of a consensus group
-func (p *pVote) doSend(vm *VM, block *vm_context.VmAccountBlock, quotaLeft uint64) (uint64, error) {
-	quotaLeft, err := quota.UseQuota(quotaLeft, voteGas)
-	if err != nil {
-		return quotaLeft, err
-	}
-	quotaLeft, err = quota.UseQuotaForData(block.AccountBlock.Data, quotaLeft)
-	if err != nil {
-		return quotaLeft, err
-	}
-
-	param := new(contracts.ParamVote)
-	err = contracts.ABIVote.UnpackMethod(param, contracts.MethodNameVote, block.AccountBlock.Data)
-	if err != nil || param.Gid == types.DELEGATE_GID {
-		return quotaLeft, ErrInvalidData
-	}
-
-	consensusGroupInfo := contracts.GetConsensusGroup(block.VmContext, param.Gid)
-	if consensusGroupInfo == nil {
-		return quotaLeft, errors.New("consensus group id not exist")
-	}
-	if condition, ok := getConsensusGroupCondition(consensusGroupInfo.VoteConditionId, contracts.VoteConditionPrefix); !ok {
-		return quotaLeft, errors.New("consensus group vote condition not exist")
-	} else if !condition.checkData(consensusGroupInfo.VoteConditionParam, block, param, contracts.MethodNameVote) {
-		return quotaLeft, errors.New("check vote condition failed")
-	}
-
-	return quotaLeft, nil
-}
-
-func (p *pVote) doReceive(vm *VM, block *vm_context.VmAccountBlock, sendBlock *ledger.AccountBlock) error {
-	param := new(contracts.ParamVote)
-	contracts.ABIVote.UnpackMethod(param, contracts.MethodNameVote, sendBlock.Data)
-	// storage key: 00(0:2) + gid(2:12) + voter address(12:32)
-	locHash := contracts.GetVoteKey(sendBlock.AccountAddress, param.Gid)
-	voteStatus, _ := contracts.ABIVote.PackVariable(contracts.VariableNameVoteStatus, param.NodeName)
-	block.VmContext.SetStorage(locHash, voteStatus)
-	return nil
-}
-
-type pCancelVote struct {
-}
-
-func (p *pCancelVote) getFee(vm *VM, block *vm_context.VmAccountBlock) (*big.Int, error) {
-	return big.NewInt(0), nil
-}
-
-// cancel vote for a super node of a consensus group
-func (p *pCancelVote) doSend(vm *VM, block *vm_context.VmAccountBlock, quotaLeft uint64) (uint64, error) {
-	quotaLeft, err := quota.UseQuota(quotaLeft, cancelVoteGas)
-	if err != nil {
-		return quotaLeft, err
-	}
-	quotaLeft, err = quota.UseQuotaForData(block.AccountBlock.Data, quotaLeft)
-	if err != nil {
-		return quotaLeft, err
-	}
-	if block.AccountBlock.Amount.Sign() != 0 ||
-		!isUserAccount(block.VmContext, block.AccountBlock.AccountAddress) {
-		return quotaLeft, errors.New("invalid block data")
-	}
-	gid := new(types.Gid)
-	err = contracts.ABIVote.UnpackMethod(gid, contracts.MethodNameCancelVote, block.AccountBlock.Data)
-	if err != nil || !isExistGid(block.VmContext, *gid) {
-		return quotaLeft, errors.New("consensus group not exist")
-	}
-	return quotaLeft, nil
-}
-
-func (p *pCancelVote) doReceive(vm *VM, block *vm_context.VmAccountBlock, sendBlock *ledger.AccountBlock) error {
-	gid := new(types.Gid)
-	contracts.ABIVote.UnpackMethod(gid, contracts.MethodNameCancelVote, sendBlock.Data)
-	locHash := contracts.GetVoteKey(sendBlock.AccountAddress, *gid)
-	block.VmContext.SetStorage(locHash, nil)
-	return nil
-}
-
-type pPledge struct{}
-
-func (p *pPledge) getFee(vm *VM, block *vm_context.VmAccountBlock) (*big.Int, error) {
-	return big.NewInt(0), nil
-}
-
-// pledge ViteToken for a beneficial to get quota
-func (p *pPledge) doSend(vm *VM, block *vm_context.VmAccountBlock, quotaLeft uint64) (uint64, error) {
-	// pledge gas is low without data gas cost, so that a new account is easy to pledge
-	quotaLeft, err := quota.UseQuota(quotaLeft, pledgeGas)
-	if err != nil {
-		return quotaLeft, err
-	}
-	if block.AccountBlock.Amount.Cmp(pledgeAmountMin) < 0 ||
-		!IsViteToken(block.AccountBlock.TokenId) ||
-		!isUserAccount(block.VmContext, block.AccountBlock.AccountAddress) {
-		return quotaLeft, errors.New("invalid block data")
-	}
-	beneficialAddr := new(types.Address)
-	if err = contracts.ABIPledge.UnpackMethod(beneficialAddr, contracts.MethodNamePledge, block.AccountBlock.Data); err != nil {
-		return quotaLeft, errors.New("invalid beneficial address")
-	}
-	return quotaLeft, nil
-}
-func (p *pPledge) doReceive(vm *VM, block *vm_context.VmAccountBlock, sendBlock *ledger.AccountBlock) error {
-	beneficialAddr := new(types.Address)
-	contracts.ABIPledge.UnpackMethod(beneficialAddr, contracts.MethodNamePledge, sendBlock.Data)
-	beneficialKey := contracts.GetPledgeBeneficialKey(*beneficialAddr)
-	pledgeKey := contracts.GetPledgeKey(sendBlock.AccountAddress, beneficialKey)
-	oldPledgeData := block.VmContext.GetStorage(&block.AccountBlock.AccountAddress, pledgeKey)
-	amount := new(big.Int)
-	if len(oldPledgeData) > 0 {
-		oldPledge := new(contracts.PledgeInfo)
-		contracts.ABIPledge.UnpackVariable(oldPledge, contracts.VariableNamePledgeInfo, oldPledgeData)
-		amount = oldPledge.Amount
-	}
-	amount.Add(amount, sendBlock.Amount)
-	pledgeInfo, _ := contracts.ABIPledge.PackVariable(contracts.VariableNamePledgeInfo, amount, block.VmContext.CurrentSnapshotBlock().Height+nodeConfig.params.MinPledgeHeight)
-	block.VmContext.SetStorage(pledgeKey, pledgeInfo)
-
-	oldBeneficialData := block.VmContext.GetStorage(&block.AccountBlock.AccountAddress, beneficialKey)
-	beneficialAmount := new(big.Int)
-	if len(oldBeneficialData) > 0 {
-		oldBeneficial := new(contracts.VariablePledgeBeneficial)
-		contracts.ABIPledge.UnpackVariable(oldBeneficial, contracts.VariableNamePledgeBeneficial, oldBeneficialData)
-		beneficialAmount = oldBeneficial.Amount
-	}
-	beneficialAmount.Add(beneficialAmount, sendBlock.Amount)
-	beneficialData, _ := contracts.ABIPledge.PackVariable(contracts.VariableNamePledgeBeneficial, beneficialAmount)
-	block.VmContext.SetStorage(beneficialKey, beneficialData)
-	return nil
-}
-
-type pCancelPledge struct{}
-
-func (p *pCancelPledge) getFee(vm *VM, block *vm_context.VmAccountBlock) (*big.Int, error) {
-	return big.NewInt(0), nil
-}
-
-// cancel pledge ViteToken
-func (p *pCancelPledge) doSend(vm *VM, block *vm_context.VmAccountBlock, quotaLeft uint64) (uint64, error) {
-	quotaLeft, err := quota.UseQuota(quotaLeft, cancelPledgeGas)
-	if err != nil {
-		return quotaLeft, err
-	}
-	quotaLeft, err = quota.UseQuotaForData(block.AccountBlock.Data, quotaLeft)
-	if err != nil {
-		return quotaLeft, err
-	}
-	if block.AccountBlock.Amount.Sign() > 0 ||
-		!isUserAccount(block.VmContext, block.AccountBlock.AccountAddress) {
-		return quotaLeft, errors.New("invalid block data")
-	}
-	param := new(contracts.ParamCancelPledge)
-	if err = contracts.ABIPledge.UnpackMethod(param, contracts.MethodNameCancelPledge, block.AccountBlock.Data); err != nil {
-		return quotaLeft, ErrInvalidData
-	}
-	return quotaLeft, nil
-}
-
-func (p *pCancelPledge) doReceive(vm *VM, block *vm_context.VmAccountBlock, sendBlock *ledger.AccountBlock) error {
-	param := new(contracts.ParamCancelPledge)
-	contracts.ABIPledge.UnpackMethod(param, contracts.MethodNameCancelPledge, sendBlock.Data)
-	beneficialKey := contracts.GetPledgeBeneficialKey(param.Beneficial)
-	pledgeKey := contracts.GetPledgeKey(sendBlock.AccountAddress, beneficialKey)
-	oldPledge := new(contracts.PledgeInfo)
-	err := contracts.ABIPledge.UnpackVariable(oldPledge, contracts.VariableNamePledgeInfo, block.VmContext.GetStorage(&block.AccountBlock.AccountAddress, pledgeKey))
-	if err != nil || oldPledge.WithdrawHeight > block.VmContext.CurrentSnapshotBlock().Height || oldPledge.Amount.Cmp(param.Amount) < 0 {
-		return errors.New("pledge not yet due")
-	}
-	oldPledge.Amount.Sub(oldPledge.Amount, param.Amount)
-	oldBeneficial := new(contracts.VariablePledgeBeneficial)
-	err = contracts.ABIPledge.UnpackVariable(oldBeneficial, contracts.VariableNamePledgeBeneficial, block.VmContext.GetStorage(&block.AccountBlock.AccountAddress, beneficialKey))
-	if err != nil || oldBeneficial.Amount.Cmp(param.Amount) < 0 {
-		return errors.New("invalid pledge amount")
-	}
-	oldBeneficial.Amount.Sub(oldBeneficial.Amount, param.Amount)
-
-	if oldPledge.Amount.Sign() == 0 {
-		block.VmContext.SetStorage(pledgeKey, nil)
-	} else {
-		pledgeInfo, _ := contracts.ABIPledge.PackVariable(contracts.VariableNamePledgeInfo, oldPledge.Amount, oldPledge.WithdrawHeight)
-		block.VmContext.SetStorage(pledgeKey, pledgeInfo)
-	}
-
-	if oldBeneficial.Amount.Sign() == 0 {
-		block.VmContext.SetStorage(beneficialKey, nil)
-	} else {
-		pledgeBeneficial, _ := contracts.ABIPledge.PackVariable(contracts.VariableNamePledgeBeneficial, oldBeneficial.Amount)
-		block.VmContext.SetStorage(beneficialKey, pledgeBeneficial)
-	}
-
-	vm.blockList = append(vm.blockList,
-		&vm_context.VmAccountBlock{
-			makeSendBlock(
-				block.AccountBlock,
-				sendBlock.AccountAddress,
-				ledger.BlockTypeSendCall,
-				param.Amount,
-				ledger.ViteTokenId,
-				vm.getNewBlockHeight(block),
-				[]byte{}),
-			nil})
-	return nil
-}
-
-type pCreateConsensusGroup struct{}
-
-func (p *pCreateConsensusGroup) getFee(vm *VM, block *vm_context.VmAccountBlock) (*big.Int, error) {
-	return big.NewInt(0), nil
-}
-
-func (p *pCreateConsensusGroup) doSend(vm *VM, block *vm_context.VmAccountBlock, quotaLeft uint64) (uint64, error) {
-	quotaLeft, err := quota.UseQuota(quotaLeft, createConsensusGroupGas)
-	if err != nil {
-		return quotaLeft, err
-	}
-	if block.AccountBlock.Amount.Cmp(createConsensusGroupPledgeAmount) != 0 ||
-		!IsViteToken(block.AccountBlock.TokenId) ||
-		!isUserAccount(block.VmContext, block.AccountBlock.AccountAddress) {
-		return quotaLeft, errors.New("invalid block data")
-	}
-	param := new(contracts.ConsensusGroupInfo)
-	err = contracts.ABIConsensusGroup.UnpackMethod(param, contracts.MethodNameCreateConsensusGroup, block.AccountBlock.Data)
-	if err != nil {
-		return quotaLeft, err
-	}
-	if err := checkCreateConsensusGroupData(block.VmContext, param); err != nil {
-		return quotaLeft, err
-	}
-	gid := contracts.NewGid(block.AccountBlock.AccountAddress, block.AccountBlock.Height, block.AccountBlock.PrevHash, block.AccountBlock.SnapshotHash)
-	if isExistGid(block.VmContext, gid) {
-		return quotaLeft, errors.New("consensus group id already exists")
-	}
-	paramData, _ := contracts.ABIConsensusGroup.PackMethod(
-		contracts.MethodNameCreateConsensusGroup,
-		gid,
-		param.NodeCount,
-		param.Interval,
-		param.PerCount,
-		param.RandCount,
-		param.RandRank,
-		param.CountingTokenId,
-		param.RegisterConditionId,
-		param.RegisterConditionParam,
-		param.VoteConditionId,
-		param.VoteConditionParam)
-	block.AccountBlock.Data = paramData
-	quotaLeft, err = quota.UseQuotaForData(block.AccountBlock.Data, quotaLeft)
-	if err != nil {
-		return quotaLeft, err
-	}
-	return quotaLeft, nil
-}
-func checkCreateConsensusGroupData(db vmctxt_interface.VmDatabase, param *contracts.ConsensusGroupInfo) error {
-	if param.NodeCount < cgNodeCountMin || param.NodeCount > cgNodeCountMax ||
-		param.Interval < cgIntervalMin || param.Interval > cgIntervalMax ||
-		param.PerCount < cgPerCountMin || param.PerCount > cgPerCountMax ||
-		// no overflow
-		param.PerCount*param.Interval < cgPerIntervalMin || param.PerCount*param.Interval > cgPerIntervalMax ||
-		param.RandCount > param.NodeCount ||
-		(param.RandCount > 0 && param.RandRank < param.NodeCount) {
-		return errors.New("invalid consensus group param")
-	}
-	if contracts.GetTokenById(db, param.CountingTokenId) == nil {
-		return errors.New("counting token id not exist")
-	}
-	if err := checkCondition(db, param.RegisterConditionId, param.RegisterConditionParam, contracts.RegisterConditionPrefix); err != nil {
-		return err
-	}
-	if err := checkCondition(db, param.VoteConditionId, param.VoteConditionParam, contracts.VoteConditionPrefix); err != nil {
-		return err
-	}
-	return nil
-}
-func checkCondition(db vmctxt_interface.VmDatabase, conditionId uint8, conditionParam []byte, conditionIdPrefix contracts.ConditionCode) error {
-	condition, ok := getConsensusGroupCondition(conditionId, conditionIdPrefix)
-	if !ok {
-		return errors.New("condition id not exist")
-	}
-	if ok := condition.checkParam(conditionParam, db); !ok {
-		return errors.New("invalid condition param")
-	}
-	return nil
-}
-func (p *pCreateConsensusGroup) doReceive(vm *VM, block *vm_context.VmAccountBlock, sendBlock *ledger.AccountBlock) error {
-	param := new(contracts.ConsensusGroupInfo)
-	contracts.ABIConsensusGroup.UnpackMethod(param, contracts.MethodNameCreateConsensusGroup, sendBlock.Data)
-	key := contracts.GetConsensusGroupKey(param.Gid)
-	if len(block.VmContext.GetStorage(&block.AccountBlock.AccountAddress, key)) > 0 {
-		return ErrIdCollision
-	}
-	groupInfo, _ := contracts.ABIConsensusGroup.PackVariable(
-		contracts.VariableNameConsensusGroupInfo,
-		param.NodeCount,
-		param.Interval,
-		param.PerCount,
-		param.RandCount,
-		param.RandRank,
-		param.CountingTokenId,
-		param.RegisterConditionId,
-		param.RegisterConditionParam,
-		param.VoteConditionId,
-		param.VoteConditionParam,
-		sendBlock.AccountAddress,
-		sendBlock.Amount,
-		block.VmContext.CurrentSnapshotBlock().Height+nodeConfig.params.CreateConsensusGroupPledgeHeight)
-	block.VmContext.SetStorage(key, groupInfo)
-	return nil
-}
-
-type pCancelConsensusGroup struct{}
-
-func (p *pCancelConsensusGroup) getFee(vm *VM, block *vm_context.VmAccountBlock) (*big.Int, error) {
-	return big.NewInt(0), nil
-}
-
-// Cancel consensus group and get pledge back.
-// A canceled consensus group(no-active) will not generate contract blocks after cancel receive block is confirmed.
-// Consensus group name is kept even if canceled.
-func (p *pCancelConsensusGroup) doSend(vm *VM, block *vm_context.VmAccountBlock, quotaLeft uint64) (uint64, error) {
-	quotaLeft, err := quota.UseQuota(quotaLeft, cancelConsensusGroupGas)
-	if err != nil {
-		return quotaLeft, err
-	}
-	quotaLeft, err = quota.UseQuotaForData(block.AccountBlock.Data, quotaLeft)
-	if err != nil {
-		return quotaLeft, err
-	}
-	if block.AccountBlock.Amount.Sign() != 0 ||
-		!isUserAccount(block.VmContext, block.AccountBlock.AccountAddress) {
-		return quotaLeft, errors.New("invalid block data")
-	}
-	gid := new(types.Gid)
-	err = contracts.ABIConsensusGroup.UnpackMethod(gid, contracts.MethodNameCancelConsensusGroup, block.AccountBlock.Data)
-	if err != nil {
-		return quotaLeft, err
-	}
-	groupInfo := contracts.GetConsensusGroup(block.VmContext, *gid)
-	if groupInfo == nil ||
-		block.AccountBlock.AccountAddress != groupInfo.Owner ||
-		!groupInfo.IsActive() ||
-		groupInfo.WithdrawHeight > block.VmContext.CurrentSnapshotBlock().Height {
-		return quotaLeft, errors.New("invalid group or owner or not due yet")
-	}
-	return quotaLeft, nil
-}
-func (p *pCancelConsensusGroup) doReceive(vm *VM, block *vm_context.VmAccountBlock, sendBlock *ledger.AccountBlock) error {
-	gid := new(types.Gid)
-	contracts.ABIConsensusGroup.UnpackMethod(gid, contracts.MethodNameCancelConsensusGroup, sendBlock.Data)
-	key := contracts.GetConsensusGroupKey(*gid)
-	groupInfo := contracts.GetConsensusGroup(block.VmContext, *gid)
-	if groupInfo == nil ||
-		!groupInfo.IsActive() ||
-		groupInfo.WithdrawHeight > block.VmContext.CurrentSnapshotBlock().Height {
-		return errors.New("pledge not yet due")
-	}
-	newGroupInfo, _ := contracts.ABIConsensusGroup.PackVariable(
-		contracts.VariableNameConsensusGroupInfo,
-		groupInfo.NodeCount,
-		groupInfo.Interval,
-		groupInfo.PerCount,
-		groupInfo.RandCount,
-		groupInfo.RandRank,
-		groupInfo.CountingTokenId,
-		groupInfo.RegisterConditionId,
-		groupInfo.RegisterConditionParam,
-		groupInfo.VoteConditionId,
-		groupInfo.VoteConditionParam,
-		groupInfo.Owner,
-		helper.Big0,
-		uint64(0))
-	block.VmContext.SetStorage(key, newGroupInfo)
-	if groupInfo.PledgeAmount.Sign() > 0 {
-		vm.blockList = append(vm.blockList,
-			&vm_context.VmAccountBlock{
-				makeSendBlock(
-					block.AccountBlock,
-					sendBlock.AccountAddress,
-					ledger.BlockTypeSendCall,
-					groupInfo.PledgeAmount,
-					ledger.ViteTokenId,
-					vm.getNewBlockHeight(block),
-					[]byte{},
-				),
-				nil,
-			})
-	}
-	return nil
-}
-
-type pReCreateConsensusGroup struct{}
-
-func (p *pReCreateConsensusGroup) getFee(vm *VM, block *vm_context.VmAccountBlock) (*big.Int, error) {
-	return big.NewInt(0), nil
-}
-
-// Pledge again for a canceled consensus group.
-// A consensus group will start generate contract blocks after recreate receive block is confirmed.
-func (p *pReCreateConsensusGroup) doSend(vm *VM, block *vm_context.VmAccountBlock, quotaLeft uint64) (uint64, error) {
-	quotaLeft, err := quota.UseQuota(quotaLeft, reCreateConsensusGroupGas)
-	if err != nil {
-		return quotaLeft, err
-	}
-	if quotaLeft, err = quota.UseQuotaForData(block.AccountBlock.Data, quotaLeft); err != nil {
-		return quotaLeft, err
-	}
-	if block.AccountBlock.Amount.Cmp(createConsensusGroupPledgeAmount) != 0 ||
-		!IsViteToken(block.AccountBlock.TokenId) ||
-		!isUserAccount(block.VmContext, block.AccountBlock.AccountAddress) {
-		return quotaLeft, errors.New("invalid block data")
-	}
-	gid := new(types.Gid)
-	if err = contracts.ABIConsensusGroup.UnpackMethod(gid, contracts.MethodNameReCreateConsensusGroup, block.AccountBlock.Data); err != nil {
-		return quotaLeft, err
-	}
-	if groupInfo := contracts.GetConsensusGroup(block.VmContext, *gid); groupInfo == nil ||
-		block.AccountBlock.AccountAddress != groupInfo.Owner ||
-		groupInfo.IsActive() {
-		return quotaLeft, errors.New("invalid group info or owner or status")
-	}
-	return quotaLeft, nil
-}
-func (p *pReCreateConsensusGroup) doReceive(vm *VM, block *vm_context.VmAccountBlock, sendBlock *ledger.AccountBlock) error {
-	gid := new(types.Gid)
-	contracts.ABIConsensusGroup.UnpackMethod(gid, contracts.MethodNameReCreateConsensusGroup, sendBlock.Data)
-	key := contracts.GetConsensusGroupKey(*gid)
-	groupInfo := contracts.GetConsensusGroup(block.VmContext, *gid)
-	if groupInfo == nil ||
-		groupInfo.IsActive() {
-		return errors.New("consensus group is active")
-	}
-	newGroupInfo, _ := contracts.ABIConsensusGroup.PackVariable(
-		contracts.VariableNameConsensusGroupInfo,
-		groupInfo.NodeCount,
-		groupInfo.Interval,
-		groupInfo.PerCount,
-		groupInfo.RandCount,
-		groupInfo.RandRank,
-		groupInfo.CountingTokenId,
-		groupInfo.RegisterConditionId,
-		groupInfo.RegisterConditionParam,
-		groupInfo.VoteConditionId,
-		groupInfo.VoteConditionParam,
-		groupInfo.Owner,
-		sendBlock.Amount,
-		block.VmContext.CurrentSnapshotBlock().Height+nodeConfig.params.CreateConsensusGroupPledgeHeight)
-	block.VmContext.SetStorage(key, newGroupInfo)
-	return nil
-}
-
-type createConsensusGroupCondition interface {
-	checkParam(param []byte, db vmctxt_interface.VmDatabase) bool
-	checkData(paramData []byte, block *vm_context.VmAccountBlock, blockParamInterface interface{}, method string) bool
-}
-
-var SimpleCountingRuleList = map[contracts.ConditionCode]createConsensusGroupCondition{
-	contracts.RegisterConditionOfPledge: &registerConditionOfPledge{},
-	contracts.VoteConditionOfDefault:    &voteConditionOfDefault{},
-	contracts.VoteConditionOfBalance:    &voteConditionOfKeepToken{},
-}
-
-func getConsensusGroupCondition(conditionId uint8, conditionIdPrefix contracts.ConditionCode) (createConsensusGroupCondition, bool) {
-	condition, ok := SimpleCountingRuleList[conditionIdPrefix+contracts.ConditionCode(conditionId)]
-	return condition, ok
-}
-
-type registerConditionOfPledge struct{}
-
-func (c registerConditionOfPledge) checkParam(param []byte, db vmctxt_interface.VmDatabase) bool {
-	v := new(contracts.VariableConditionRegisterOfPledge)
-	err := contracts.ABIConsensusGroup.UnpackVariable(v, contracts.VariableNameConditionRegisterOfPledge, param)
-	if err != nil ||
-		contracts.GetTokenById(db, v.PledgeToken) == nil ||
-		v.PledgeAmount.Sign() == 0 ||
-		v.PledgeHeight < nodeConfig.params.MinPledgeHeight {
-		return false
-	}
-	return true
-}
-
-func (c registerConditionOfPledge) checkData(paramData []byte, block *vm_context.VmAccountBlock, blockParamInterface interface{}, method string) bool {
-	switch method {
-	case contracts.MethodNameRegister:
-		blockParam := blockParamInterface.(*contracts.ParamRegister)
-		if blockParam.Gid == types.DELEGATE_GID {
-			return false
-		}
-		if ok, _ := regexp.MatchString("^[0-9a-zA-Z_.]{1,40}$", blockParam.Name); !ok {
-			return false
-		}
-		param := new(contracts.VariableConditionRegisterOfPledge)
-		contracts.ABIConsensusGroup.UnpackVariable(param, contracts.VariableNameConditionRegisterOfPledge, paramData)
-		if block.AccountBlock.Amount.Cmp(param.PledgeAmount) != 0 || block.AccountBlock.TokenId != param.PledgeToken {
-			return false
-		}
-	case contracts.MethodNameCancelRegister:
-		if block.AccountBlock.Amount.Sign() != 0 ||
-			!isUserAccount(block.VmContext, block.AccountBlock.AccountAddress) {
-			return false
-		}
-
-		param := new(contracts.VariableConditionRegisterOfPledge)
-		contracts.ABIConsensusGroup.UnpackVariable(param, contracts.VariableNameConditionRegisterOfPledge, paramData)
-
-		blockParam := blockParamInterface.(*contracts.ParamCancelRegister)
-		key := contracts.GetRegisterKey(blockParam.Name, blockParam.Gid)
-		old := new(contracts.Registration)
-		err := contracts.ABIRegister.UnpackVariable(old, contracts.VariableNameRegistration, block.VmContext.GetStorage(&block.AccountBlock.ToAddress, key))
-		if err != nil || old.PledgeAddr != block.AccountBlock.AccountAddress ||
-			!old.IsActive() ||
-			old.PledgeHeight+param.PledgeHeight > block.VmContext.CurrentSnapshotBlock().Height {
-			return false
-		}
-	case contracts.MethodNameUpdateRegistration:
-		if block.AccountBlock.Amount.Sign() != 0 {
-			return false
-		}
-		blockParam := blockParamInterface.(*contracts.ParamRegister)
-		if blockParam.Gid == types.DELEGATE_GID {
-			return false
-		}
-		old := new(contracts.Registration)
-		err := contracts.ABIRegister.UnpackVariable(
-			old,
-			contracts.VariableNameRegistration,
-			block.VmContext.GetStorage(&contracts.AddressRegister, contracts.GetRegisterKey(blockParam.Name, blockParam.Gid)))
-		if err != nil ||
-			old.PledgeAddr != block.AccountBlock.AccountAddress ||
-			!old.IsActive() ||
-			old.NodeAddr == blockParam.NodeAddr {
-			return false
-		}
-	}
-	return true
-}
-
-type voteConditionOfDefault struct{}
-
-func (c voteConditionOfDefault) checkParam(param []byte, db vmctxt_interface.VmDatabase) bool {
-	if len(param) != 0 {
-		return false
-	}
-	return true
-}
-func (c voteConditionOfDefault) checkData(paramData []byte, block *vm_context.VmAccountBlock, blockParamInterface interface{}, method string) bool {
-	if block.AccountBlock.Amount.Sign() != 0 ||
-		!isUserAccount(block.VmContext, block.AccountBlock.AccountAddress) {
-		return false
-	}
-	return true
-}
-
-type voteConditionOfKeepToken struct{}
-
-func (c voteConditionOfKeepToken) checkParam(param []byte, db vmctxt_interface.VmDatabase) bool {
-	v := new(contracts.VariableConditionVoteOfKeepToken)
-	err := contracts.ABIConsensusGroup.UnpackVariable(v, contracts.VariableNameConditionVoteOfKeepToken, param)
-	if err != nil || contracts.GetTokenById(db, v.KeepToken) == nil || v.KeepAmount.Sign() == 0 {
-		return false
-	}
-	return true
-}
-func (c voteConditionOfKeepToken) checkData(paramData []byte, block *vm_context.VmAccountBlock, blockParamInterface interface{}, method string) bool {
-	if block.AccountBlock.Amount.Sign() != 0 ||
-		!isUserAccount(block.VmContext, block.AccountBlock.AccountAddress) {
-		return false
-	}
-	param := new(contracts.VariableConditionVoteOfKeepToken)
-	contracts.ABIConsensusGroup.UnpackVariable(param, contracts.VariableNameConditionVoteOfKeepToken, paramData)
-	if block.VmContext.GetBalance(&block.AccountBlock.AccountAddress, &param.KeepToken).Cmp(param.KeepAmount) < 0 {
-		return false
-	}
-	return true
-}
-
-type pMintage struct{}
-
-func (p *pMintage) getFee(vm *VM, block *vm_context.VmAccountBlock) (*big.Int, error) {
-	if block.AccountBlock.Amount.Cmp(mintagePledgeAmount) == 0 && IsViteToken(block.AccountBlock.TokenId) {
-		// Pledge ViteToken to mintage
-		return big.NewInt(0), nil
-	} else if block.AccountBlock.Amount.Sign() > 0 {
-		return big.NewInt(0), errors.New("invalid amount")
-	}
-	// Destroy ViteToken to mintage
-	return new(big.Int).Set(mintageFee), nil
-}
-
-func (p *pMintage) doSend(vm *VM, block *vm_context.VmAccountBlock, quotaLeft uint64) (uint64, error) {
-	quotaLeft, err := quota.UseQuota(quotaLeft, mintageGas)
-	if err != nil {
-		return quotaLeft, err
-	}
-	param := new(contracts.ParamMintage)
-	err = contracts.ABIMintage.UnpackMethod(param, contracts.MethodNameMintage, block.AccountBlock.Data)
-	if err != nil {
-		return quotaLeft, err
-	}
-	if err = checkToken(*param); err != nil {
-		return quotaLeft, err
-	}
-	tokenId := contracts.NewTokenId(block.AccountBlock.AccountAddress, block.AccountBlock.Height, block.AccountBlock.PrevHash, block.AccountBlock.SnapshotHash)
-	if contracts.GetTokenById(block.VmContext, tokenId) != nil {
-		return quotaLeft, ErrIdCollision
-	}
-	block.AccountBlock.Data, _ = contracts.ABIMintage.PackMethod(
-		contracts.MethodNameMintage,
-		tokenId,
-		param.TokenName,
-		param.TokenSymbol,
-		param.TotalSupply,
-		param.Decimals)
-	quotaLeft, err = quota.UseQuotaForData(block.AccountBlock.Data, quotaLeft)
-	if err != nil {
-		return quotaLeft, err
-	}
-	return quotaLeft, nil
-}
-func checkToken(param contracts.ParamMintage) error {
-	if param.TotalSupply.Cmp(helper.Tt256m1) > 0 ||
-		param.TotalSupply.Cmp(new(big.Int).Exp(helper.Big10, new(big.Int).SetUint64(uint64(param.Decimals)), nil)) < 0 ||
-		len(param.TokenName) == 0 || len(param.TokenName) > tokenNameLengthMax ||
-		len(param.TokenSymbol) == 0 || len(param.TokenSymbol) > tokenSymbolLengthMax {
-		return errors.New("invalid token param")
-	}
-	if ok, _ := regexp.MatchString("^([0-9a-zA-Z_]+[ ]?)*[0-9a-zA-Z_]$", param.TokenName); !ok {
-		return errors.New("invalid token name")
-	}
-	if ok, _ := regexp.MatchString("^([0-9a-zA-Z_]+[ ]?)*[0-9a-zA-Z_]$", param.TokenSymbol); !ok {
-		return errors.New("invalid token symbol")
-	}
-	return nil
-}
-func (p *pMintage) doReceive(vm *VM, block *vm_context.VmAccountBlock, sendBlock *ledger.AccountBlock) error {
-	param := new(contracts.ParamMintage)
-	contracts.ABIMintage.UnpackMethod(param, contracts.MethodNameMintage, sendBlock.Data)
-	key := contracts.GetMintageKey(param.TokenId)
-	if len(block.VmContext.GetStorage(&block.AccountBlock.AccountAddress, key)) > 0 {
-		return ErrIdCollision
-	}
-	var tokenInfo []byte
-	if sendBlock.Amount.Sign() == 0 {
-		tokenInfo, _ = contracts.ABIMintage.PackVariable(
-			contracts.VariableNameMintage,
-			param.TokenName,
-			param.TokenSymbol,
-			param.TotalSupply,
-			param.Decimals,
-			sendBlock.AccountAddress,
-			sendBlock.Amount,
-			uint64(0))
-	} else {
-		tokenInfo, _ = contracts.ABIMintage.PackVariable(
-			contracts.VariableNameMintage,
-			param.TokenName,
-			param.TokenSymbol,
-			param.TotalSupply,
-			param.Decimals,
-			sendBlock.AccountAddress,
-			sendBlock.Amount,
-			block.VmContext.CurrentSnapshotBlock().Height+nodeConfig.params.MintagePledgeHeight)
-	}
-	block.VmContext.SetStorage(key, tokenInfo)
-	vm.blockList = append(vm.blockList,
-		&vm_context.VmAccountBlock{
-			makeSendBlock(
-				block.AccountBlock,
-				sendBlock.AccountAddress,
-				ledger.BlockTypeSendReward,
-				param.TotalSupply,
-				param.TokenId,
-				vm.getNewBlockHeight(block),
-				[]byte{}),
-			nil})
-	return nil
-}
-
-type pMintageCancelPledge struct{}
-
-func (p *pMintageCancelPledge) getFee(vm *VM, block *vm_context.VmAccountBlock) (*big.Int, error) {
-	return big.NewInt(0), nil
-}
-
-func (p *pMintageCancelPledge) doSend(vm *VM, block *vm_context.VmAccountBlock, quotaLeft uint64) (uint64, error) {
-	quotaLeft, err := quota.UseQuota(quotaLeft, mintageCancelPledgeGas)
-	if err != nil {
-		return quotaLeft, err
-	}
-	quotaLeft, err = quota.UseQuotaForData(block.AccountBlock.Data, quotaLeft)
-	if err != nil {
-		return quotaLeft, err
-	}
-	if block.AccountBlock.Amount.Sign() > 0 {
-		return quotaLeft, errors.New("invalid block data")
-	}
-	tokenId := new(types.TokenTypeId)
-	err = contracts.ABIMintage.UnpackMethod(tokenId, contracts.MethodNameMintageCancelPledge, block.AccountBlock.Data)
-	if err != nil {
-		return quotaLeft, ErrInvalidData
-	}
-	tokenInfo := contracts.GetTokenById(block.VmContext, *tokenId)
-	if tokenInfo.Owner != block.AccountBlock.AccountAddress ||
-		tokenInfo.PledgeAmount.Sign() == 0 ||
-		tokenInfo.WithdrawHeight > block.VmContext.CurrentSnapshotBlock().Height {
-		return quotaLeft, errors.New("invalid owner or no pledge amount or not due yet")
-	}
-	return quotaLeft, nil
-}
-func (p *pMintageCancelPledge) doReceive(vm *VM, block *vm_context.VmAccountBlock, sendBlock *ledger.AccountBlock) error {
-	tokenId := new(types.TokenTypeId)
-	contracts.ABIMintage.UnpackMethod(tokenId, contracts.MethodNameMintageCancelPledge, sendBlock.Data)
-	storageKey := contracts.GetMintageKey(*tokenId)
-	tokenInfo := new(contracts.TokenInfo)
-	contracts.ABIMintage.UnpackVariable(tokenInfo, contracts.VariableNameMintage, block.VmContext.GetStorage(&block.AccountBlock.AccountAddress, storageKey))
-	newTokenInfo, _ := contracts.ABIMintage.PackVariable(
-		contracts.VariableNameMintage,
-		tokenInfo.TokenName,
-		tokenInfo.TokenSymbol,
-		tokenInfo.TotalSupply,
-		tokenInfo.Decimals,
-		tokenInfo.Owner,
-		big.NewInt(0),
-		uint64(0))
-	block.VmContext.SetStorage(storageKey, newTokenInfo)
-	if tokenInfo.PledgeAmount.Sign() > 0 {
-		vm.blockList = append(vm.blockList,
-			&vm_context.VmAccountBlock{
-				makeSendBlock(
-					block.AccountBlock,
-					tokenInfo.Owner,
-					ledger.BlockTypeSendCall,
-					tokenInfo.PledgeAmount,
-					ledger.ViteTokenId,
-					vm.getNewBlockHeight(block),
-					[]byte{}),
-				nil})
-	}
-	return nil
-}
-func isUserAccount(db vmctxt_interface.VmDatabase, addr types.Address) bool {
-	return len(db.GetContractCode(&addr)) == 0
-=======
->>>>>>> df9ce448
 }