--- conflicted
+++ resolved
@@ -49,12 +49,8 @@
 		return errors.New("check vote condition failed")
 	}
 
-<<<<<<< HEAD
+	block.Data, _ = cabi.ABIVote.PackMethod(cabi.MethodNameVote, param.Gid, param.NodeName)
 	return nil
-=======
-	block.Data, _ = cabi.ABIVote.PackMethod(cabi.MethodNameVote, param.Gid, param.NodeName)
-	return quotaLeft, nil
->>>>>>> 43632006
 }
 
 func (p *MethodVote) DoReceive(db vmctxt_interface.VmDatabase, block *ledger.AccountBlock, sendBlock *ledger.AccountBlock) ([]*SendBlock, error) {
@@ -91,12 +87,8 @@
 	if err != nil || *gid == types.DELEGATE_GID || !IsExistGid(db, *gid) {
 		return errors.New("consensus group not exist or cannot cancel vote")
 	}
-<<<<<<< HEAD
+	block.Data, _ = cabi.ABIVote.PackMethod(cabi.MethodNameCancelVote, *gid)
 	return nil
-=======
-	block.Data, _ = cabi.ABIVote.PackMethod(cabi.MethodNameCancelVote, *gid)
-	return quotaLeft, nil
->>>>>>> 43632006
 }
 
 func (p *MethodCancelVote) DoReceive(db vmctxt_interface.VmDatabase, block *ledger.AccountBlock, sendBlock *ledger.AccountBlock) ([]*SendBlock, error) {
