--- conflicted
+++ resolved
@@ -57,12 +57,7 @@
 		param.RegisterConditionParam,
 		param.VoteConditionId,
 		param.VoteConditionParam)
-<<<<<<< HEAD
-	block.Data = paramData
-	return nil
-=======
-	return quotaLeft, nil
->>>>>>> 43632006
+	return nil
 }
 func CheckCreateConsensusGroupData(db vmctxt_interface.VmDatabase, param *types.ConsensusGroupInfo) error {
 	if param.NodeCount < cgNodeCountMin || param.NodeCount > cgNodeCountMax ||
@@ -155,12 +150,8 @@
 		groupInfo.WithdrawHeight > db.CurrentSnapshotBlock().Height {
 		return errors.New("invalid group or owner or not due yet")
 	}
-<<<<<<< HEAD
-	return nil
-=======
 	block.Data, _ = cabi.ABIConsensusGroup.PackMethod(cabi.MethodNameCancelConsensusGroup, *gid)
-	return quotaLeft, nil
->>>>>>> 43632006
+	return nil
 }
 func (p *MethodCancelConsensusGroup) DoReceive(db vmctxt_interface.VmDatabase, block *ledger.AccountBlock, sendBlock *ledger.AccountBlock) ([]*SendBlock, error) {
 	gid := new(types.Gid)
@@ -234,12 +225,8 @@
 		groupInfo.IsActive() {
 		return errors.New("invalid group info or owner or status")
 	}
-<<<<<<< HEAD
-	return nil
-=======
 	block.Data, _ = cabi.ABIConsensusGroup.PackMethod(cabi.MethodNameReCreateConsensusGroup, *gid)
-	return quotaLeft, nil
->>>>>>> 43632006
+	return nil
 }
 func (p *MethodReCreateConsensusGroup) DoReceive(db vmctxt_interface.VmDatabase, block *ledger.AccountBlock, sendBlock *ledger.AccountBlock) ([]*SendBlock, error) {
 	gid := new(types.Gid)
