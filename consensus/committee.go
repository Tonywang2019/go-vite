--- conflicted
+++ resolved
@@ -279,7 +279,6 @@
 }
 
 func NewConsensus(genesisTime time.Time, ch ch) *committee {
-<<<<<<< HEAD
 	points, err := newPeriodPointArray(ch)
 	if err != nil {
 		panic(errors.Wrap(err, "create period point fail."))
@@ -287,9 +286,6 @@
 
 	rw := &chainRw{rw: ch, periodPoints: points}
 	committee := &committee{rw: rw, periods: points, genesis: genesisTime, whiteProducers: make(map[string]bool)}
-=======
-	committee := &committee{rw: &chainRw{rw: ch}, genesis: genesisTime, whiteProducers: make(map[string]bool)}
->>>>>>> 47a2d6c3
 	committee.mLog = log15.New("module", "consensus/committee")
 	db, err := ch.NewDb("consensus")
 	if err != nil {
@@ -330,11 +326,8 @@
 		self.contract = t
 	}
 
-<<<<<<< HEAD
 	self.periods.snapshot = self.snapshot
 
-=======
->>>>>>> 47a2d6c3
 	for _, v := range whiteAccBlocksArr {
 		self.whiteProducers[v] = true
 	}
@@ -530,10 +523,7 @@
 		SnapshotHash:   r.Hash,
 		SnapshotHeight: r.Height,
 		VoteTime:       voteTime,
-<<<<<<< HEAD
 		PeriodStime:    r.STime,
 		PeriodEtime:    r.ETime,
-=======
->>>>>>> 47a2d6c3
 	}
 }