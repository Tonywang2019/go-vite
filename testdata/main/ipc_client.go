--- conflicted
+++ resolved
@@ -17,268 +17,6 @@
 		panic(err)
 	}
 
-<<<<<<< HEAD
-	help()
-
-	TestStaticApis(client)
-	for {
-		inputReader := bufio.NewReader(os.Stdin)
-		input, err := inputReader.ReadString('\n')
-		input = strings.TrimRightFunc(strings.TrimLeftFunc(input, unicode.IsSpace), unicode.IsSpace)
-
-		if err != nil {
-			return
-		}
-		if strings.HasPrefix(input, "quit") {
-			return
-		}
-		if strings.HasPrefix(input, "list") {
-			list(client)
-		} else if strings.HasPrefix(input, "create") {
-			param := strings.Split(strings.TrimRight(input, "\n"), " ")[1:]
-			s := "123456"
-			if len(param) > 1 {
-				s = param[0]
-			}
-			createAddress(client, s)
-		} else if strings.HasPrefix(input, "status") {
-			status(client)
-		} else if strings.HasPrefix(input, "unlock") {
-			param := strings.Split(strings.TrimRight(input, "\n"), " ")[1:]
-			Unlock(client, param)
-		} else if strings.HasPrefix(input, "SignDataWithPassphrase") {
-			param := strings.Split(strings.TrimRight(input, "\n"), " ")[1:]
-			SignDataWithPassphrase(client, param)
-		} else if strings.HasPrefix(input, "SignData") {
-			param := strings.Split(strings.TrimRight(input, "\n"), " ")[1:]
-			SignData(client, param)
-		} else if strings.HasPrefix(input, "lock") {
-			param := strings.Split(strings.TrimRight(input, "\n"), " ")[1:]
-			Lock(client, param)
-		} else if strings.HasPrefix(input, "importpriv") {
-			param := strings.Split(strings.TrimRight(input, "\n"), " ")[1:]
-			ImportPriv(client, param)
-		} else if strings.HasPrefix(input, "exportpriv") {
-			param := strings.Split(strings.TrimRight(input, "\n"), " ")[1:]
-			ExportPriv(client, param)
-		} else if strings.HasPrefix(input, "peers") {
-			PeersCount(client, nil)
-		} else if strings.HasPrefix(input, "netinfo") {
-			NetworkAvailable(client, nil)
-		} else if strings.HasPrefix(input, "getacc") {
-			param := strings.Split(strings.TrimRight(input, "\n"), " ")[1:]
-			GetAccountByAccAddr(client, param)
-		} else if strings.HasPrefix(input, "getblocks") {
-			param := strings.Split(strings.TrimRight(input, "\n"), " ")[1:]
-			GetBlocksByAccAddr(client, param)
-		} else if strings.HasPrefix(input, "txcreate") {
-			param := strings.Split(strings.TrimRight(input, "\n"), " ")[1:]
-			CreateTxWithPassphrase(client, param)
-		} else if strings.HasPrefix(input, "unconfirmblocks") {
-			param := strings.Split(strings.TrimRight(input, "\n"), " ")[1:]
-			GetUnconfirmedBlocksByAccAddr(client, param)
-		} else if strings.HasPrefix(input, "unconfirminfo") {
-			param := strings.Split(strings.TrimRight(input, "\n"), " ")[1:]
-			GetUnconfirmedInfo(client, param)
-		} else if strings.HasPrefix(input, "syncinfo") {
-			GetInitSyncInfo(client, nil)
-		} else if strings.HasPrefix(input, "newtesttoken") {
-			param := strings.Split(strings.TrimRight(input, "\n"), " ")[1:]
-			newTesttoken(param)
-		} else if strings.HasPrefix(input, "help") {
-			help()
-		} else {
-			fmt.Printf(input)
-		}
-	}
-
-}
-
-func help() {
-	fmt.Println("----------------------- JUST A TEST CLIENT DON'T BE TOO SERIOUS -----------------------------")
-	fmt.Println("create [password]:                      create an address by given password(default 123456) ")
-	fmt.Println("list:                                   list all address")
-	fmt.Println("status:                                 show all address locked or unlocked")
-	fmt.Println("unlock [address] [password]:            unlock the address with given passsword(default 123456)")
-	fmt.Println("importpriv [hexprivkey] [password]:     import private key and use the given password to generate keystore ")
-	fmt.Println("exportpriv [address] [password]:        exprort private key ")
-	fmt.Println("peers:                                  show connected peers")
-	fmt.Println("netinfo:                                show network info")
-	fmt.Println("getacc [address]:                       show account info include balance")
-	fmt.Println("getblocks [address] [pageindex]:        show account info include balance")
-	fmt.Println("txcreate  [self address] [to address]:  transfer 1 vite you can add password and amout after [to address]")
-	fmt.Println("unconfirmblocks [address]:              show db.go blocks in given address ")
-	fmt.Println("unconfirminfo [address]:                show db.go info in given address ")
-	fmt.Println("syncinfo:                               show first sync info")
-	fmt.Println("newtesttoken [address]:                 transfer 100 vite form Genesis address to given address")
-	fmt.Println("help:                                   show help")
-	fmt.Println("quit:                                   quit")
-}
-
-// wallet
-func list(client *rpc2.Client) {
-	doRpcCall(client, "wallet.ListAddress", nil)
-}
-
-func createAddress(client *rpc2.Client, pwd string) {
-	doRpcCall(client, "wallet.NewAddress", []string{pwd})
-}
-
-func status(client *rpc2.Client) {
-	doRpcCall(client, "wallet.Status", nil)
-}
-
-func Unlock(client *rpc2.Client, param []string) {
-	if len(param) == 1 {
-		param = append(param, "123456")
-	}
-	doRpcCall(client, "wallet.UnLock", append(param, []string{"0"}...))
-}
-
-func Lock(client *rpc2.Client, param []string) {
-	doRpcCall(client, "wallet.Lock", param)
-}
-
-func SignData(client *rpc2.Client, param []string) {
-	doRpcCall(client, "wallet.SignData", param)
-}
-
-func SignDataWithPassphrase(client *rpc2.Client, param []string) {
-	doRpcCall(client, "wallet.SignDataWithPassphrase", param)
-}
-
-func ImportPriv(client *rpc2.Client, param []string) {
-	doRpcCall(client, "wallet.ImportPriv", param)
-}
-
-func ExportPriv(client *rpc2.Client, param []string) {
-	doRpcCall(client, "wallet.ExportPriv", param)
-}
-
-// net work
-func NetworkAvailable(client *rpc2.Client, param []string) {
-	doRpcCall(client, "p2p.NetworkAvailable", param)
-
-}
-func PeersCount(client *rpc2.Client, param []string) {
-	doRpcCall(client, "p2p.PeersCount", param)
-}
-
-// ledger
-func CreateTxWithPassphrase(client *rpc2.Client, param []string) {
-	if len(param) < 2 {
-		println("error params")
-		return
-	}
-	pass := "123456"
-	if len(param) >= 3 {
-		pass = strings.TrimSpace(param[2])
-	}
-	amount := "1"
-	if len(param) >= 4 {
-		amount = param[3]
-	}
-
-	tx := api.SendTxParms{
-		SelfAddr:    strings.TrimSpace(param[0]),
-		ToAddr:      strings.TrimSpace(param[1]),
-		Passphrase:  pass,
-		TokenTypeId: ledger.MockViteTokenId.String(),
-		Amount:      amount,
-	}
-	doRpcCall(client, "ledger.CreateTxWithPassphrase", tx)
-}
-
-func GetBlocksByAccAddr(client *rpc2.Client, param []string) {
-	if len(param) == 0 {
-		println("err param")
-		return
-	}
-	i := 0
-	if len(param) == 2 {
-		i, _ = strconv.Atoi(param[1])
-	}
-	tx := api.GetBlocksParams{
-		Addr:  strings.TrimSpace(param[0]),
-		Index: i,
-		Count: 20,
-	}
-	doRpcCall(client, "ledger.GetBlocksByAccAddr", tx)
-}
-
-func GetUnconfirmedBlocksByAccAddr(client *rpc2.Client, param []string) {
-	if len(param) != 2 {
-		println("err param")
-		return
-	}
-	i, _ := strconv.Atoi(param[1])
-	tx := api.GetBlocksParams{
-		Addr:  param[0],
-		Index: i,
-		Count: 10,
-	}
-	doRpcCall(client, "ledger.GetUnconfirmedBlocksByAccAddr", tx)
-}
-
-func GetAccountByAccAddr(client *rpc2.Client, param []string) {
-	doRpcCall(client, "ledger.GetAccountByAccAddr", param)
-}
-
-func GetUnconfirmedInfo(client *rpc2.Client, param []string) {
-	doRpcCall(client, "ledger.GetUnconfirmedInfo", param)
-}
-
-func GetInitSyncInfo(client *rpc2.Client, param []string) {
-	doRpcCall(client, "ledger.GetInitSyncInfo", nil)
-}
-
-func TestStaticApis(client *rpc2.Client) {
-	doRpcCall(client, "common.LogDir", nil)
-	doRpcCall(client, "types.IsValidHexTokenTypeId", []string{"asd"})
-	doRpcCall(client, "types.IsValidHexAddress", []string{"vite_1cb2ab2738cd913654658e879bef8115eb1aa61a9be9d15c3a"})
-	doRpcCall(client, "types.IsValidHexAddress", []string{"vite_1cb2ab2738cd913654658e879bef8115eb1aa61a9be9d15c31"})
-}
-
-func doRpcCall(client *rpc2.Client, method string, param interface{}) {
-	var s string
-	err := client.Call(method, param, &s)
-	if err != nil {
-		println(err.Error())
-	}
-	println(method + "\n" + s)
-}
-
-type newTokenParams struct {
-	AccountAddress string `json:"accountAddress"`
-}
-
-//http
-func newTesttoken(addr []string) {
-	if len(addr) == 0 || !types.IsValidHexAddress(addr[0]) {
-		println("address error")
-		return
-	}
-	params := newTokenParams{
-		addr[0],
-	}
-	j, _ := json.Marshal(params)
-	println(string(j))
-
-	resp, err := http.Post("https://test.vite.net/api/account/newtesttoken", "application/json", bytes.NewReader(j))
-	println("Post")
-	if err != nil {
-		println(err)
-	}
-	defer resp.Body.Close()
-	all, e := ioutil.ReadAll(resp.Body)
-	if e != nil {
-		println(e)
-	} else {
-		println(string(all))
-	}
-
-=======
 	rpcutils.Help()
 	rpcutils.Cmd(client)
->>>>>>> 28b4d6f9
 }