package chain

import (
	"github.com/vitelabs/go-vite/common/types"
	"github.com/vitelabs/go-vite/contracts"
)

<<<<<<< HEAD
// TODO
=======
// TODO 放contract
>>>>>>> f680badb
func (c *Chain) GetTokenInfoById(tokenId *types.TokenTypeId) (*contracts.TokenInfo, error) {
	return nil, nil
}<|MERGE_RESOLUTION|>--- conflicted
+++ resolved
@@ -5,11 +5,7 @@
 	"github.com/vitelabs/go-vite/contracts"
 )
 
-<<<<<<< HEAD
-// TODO
-=======
 // TODO 放contract
->>>>>>> f680badb
 func (c *Chain) GetTokenInfoById(tokenId *types.TokenTypeId) (*contracts.TokenInfo, error) {
 	return nil, nil
 }