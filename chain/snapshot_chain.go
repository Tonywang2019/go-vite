package chain

import (
	"errors"
	"github.com/syndtr/goleveldb/leveldb"
	"github.com/vitelabs/go-vite/common/types"
	"github.com/vitelabs/go-vite/ledger"
)

func (c *Chain) InsertSnapshotBlock(snapshotBlock *ledger.SnapshotBlock) error {
	batch := new(leveldb.Batch)

	// Check and create account
	address := types.PubkeyToAddress(snapshotBlock.PublicKey)
	account, getErr := c.chainDb.Account.GetAccountByAddress(&address)

	if getErr != nil {
		c.log.Error("GetAccountByAddress failed, error is "+getErr.Error(), "method", "InsertSnapshotBlock")
		return getErr
	}

	if account == nil {
		// Create account
		c.createAccountLock.Lock()
		defer c.createAccountLock.Unlock()

		accountId, newAccountIdErr := c.newAccountId()
		if newAccountIdErr != nil {
			c.log.Error("newAccountId failed, error is "+newAccountIdErr.Error(), "method", "InsertSnapshotBlock")
			return newAccountIdErr
		}

		if err := c.createAccount(batch, accountId, &address, snapshotBlock.PublicKey); err != nil {
			c.log.Error("createAccount failed, error is "+getErr.Error(), "method", "InsertSnapshotBlock")
			return err
		}
	}

	// Save snapshot block
	if err := c.chainDb.Sc.WriteSnapshotBlock(batch, snapshotBlock); err != nil {
		c.log.Error("WriteSnapshotBlock failed, error is "+err.Error(), "method", "InsertSnapshotBlock")
		return err
	}

	// Save snapshot content
	for _, accountBlockHashHeight := range snapshotBlock.SnapshotContent {
		accountBlockMeta, blockMetaErr := c.chainDb.Ac.GetBlockMeta(&accountBlockHashHeight.AccountBlockHash)
		if blockMetaErr != nil {
			c.log.Error("GetBlockMeta failed, error is "+blockMetaErr.Error(), "method", "InsertSnapshotBlock")
			return blockMetaErr
		}

		accountBlockMeta.SnapshotHeight = snapshotBlock.Height
		if saveSendBlockMetaErr := c.chainDb.Ac.WriteBlockMeta(batch, &accountBlockHashHeight.AccountBlockHash, accountBlockMeta); saveSendBlockMetaErr != nil {
			c.log.Error("SaveBlockMeta failed, error is "+saveSendBlockMetaErr.Error(), "method", "InsertSnapshotBlock")
			return blockMetaErr
		}
	}

	if err := c.chainDb.Sc.WriteSnapshotContent(batch, snapshotBlock.Height, snapshotBlock.SnapshotContent); err != nil {
		c.log.Error("WriteSnapshotContent failed, error is "+err.Error(), "method", "InsertSnapshotBlock")
		return err
	}

	// Save snapshot hash index
	c.chainDb.Sc.WriteSnapshotHash(batch, &snapshotBlock.Hash, snapshotBlock.Height)

	// Write db
	if err := c.chainDb.Commit(batch); err != nil {
		c.log.Error("c.chainDb.Commit(batch) failed, error is "+err.Error(), "method", "InsertSnapshotBlock")
		return err
	}

	// Delete needSnapshotCache
	for addr, item := range snapshotBlock.SnapshotContent {
		c.needSnapshotCache.Remove(&addr, item.AccountBlockHeight)
	}

	return nil
}
func (c *Chain) GetSnapshotBlocksByHash(originBlockHash *types.Hash, count uint64, forward, containSnapshotContent bool) ([]*ledger.SnapshotBlock, error) {
	block, gsErr := c.GetSnapshotBlockByHash(originBlockHash)
	if gsErr != nil {
		c.log.Error("GetSnapshotBlockByHash failed, error is "+gsErr.Error(), "method", "GetSnapshotBlocksByHash")
		return nil, gsErr
	}
	if block == nil {
		return nil, nil
	}

	return c.GetSnapshotBlocksByHeight(block.Height, count, forward, containSnapshotContent)
}

func (c *Chain) GetSnapshotBlocksByHeight(height uint64, count uint64, forward, containSnapshotContent bool) ([]*ledger.SnapshotBlock, error) {
	blocks, gErr := c.chainDb.Sc.GetSnapshotBlocks(height, count, forward, containSnapshotContent)
	if gErr != nil {
		c.log.Error("GetSnapshotBlocks failed, error is "+gErr.Error(), "method", "GetSnapshotBlocksByHeight")
		return nil, gErr
	}
	return blocks, gErr
}

func (c *Chain) GetSnapshotBlockByHeight(height uint64) (*ledger.SnapshotBlock, error) {
	block, gsbErr := c.chainDb.Sc.GetSnapshotBlock(height)
	if gsbErr != nil {
		c.log.Error("GetSnapshotBlock failed, error is "+gsbErr.Error(), "method", "GetSnapshotBlockByHeight")
		return nil, gsbErr
	}

	if block != nil {
		snapshotContent, err := c.chainDb.Sc.GetSnapshotContent(block.Height)
		if err != nil {
			c.log.Error("GetSnapshotContent failed, error is "+err.Error(), "method", "GetSnapshotBlockByHeight")
			return nil, err
		}

		block.SnapshotContent = snapshotContent
	}

	return block, nil
}

func (c *Chain) GetSnapshotBlockByHash(hash *types.Hash) (*ledger.SnapshotBlock, error) {
	height, err := c.chainDb.Sc.GetSnapshotBlockHeight(hash)
	if err != nil {
		c.log.Error("GetSnapshotBlockHeight failed, error is "+err.Error(), "method", "GetSnapshotBlockByHash")
		return nil, err
	}
	if height <= 0 {
		return nil, nil
	}

	return c.GetSnapshotBlockByHeight(height)
}

// TODO cache
func (c *Chain) GetLatestSnapshotBlock() (*ledger.SnapshotBlock, error) {

	block, err := c.chainDb.Sc.GetLatestBlock()
	if err != nil {
		c.log.Error("GetLatestBlock failed, error is "+err.Error(), "method", "GetLatestSnapshotBlock")
		return nil, &types.GetError{
			Code: 1,
			Err:  err,
		}
	}

	if block != nil {
		snapshotContent, err := c.chainDb.Sc.GetSnapshotContent(block.Height)
		if err != nil {
			c.log.Error("GetSnapshotContent failed, error is "+err.Error(), "method", "GetLatestSnapshotBlock")
			return nil, &types.GetError{
				Code: 2,
				Err:  err,
			}
		}

		block.SnapshotContent = snapshotContent
	}

	return block, nil
}

// TODO read code
func (c *Chain) GetGenesesSnapshotBlock() (*ledger.SnapshotBlock, error) {
	block, err := c.chainDb.Sc.GetGenesesBlock()
	if err != nil {
		c.log.Error("GetGenesesBlock failed, error is "+err.Error(), "method", "GetGenesesSnapshotBlock")
		return nil, &types.GetError{
			Code: 1,
			Err:  err,
		}
	}

	if block != nil {
		snapshotContent, err := c.chainDb.Sc.GetSnapshotContent(block.Height)
		if err != nil {
			c.log.Error("GetSnapshotContent failed, error is "+err.Error(), "method", "GetGenesesSnapshotBlock")
			return nil, &types.GetError{
				Code: 2,
				Err:  err,
			}
		}

		block.SnapshotContent = snapshotContent
	}

	return block, nil
}

func (c *Chain) GetSbHashList(originBlockHash *types.Hash, count, step int, forward bool) ([]*types.Hash, error) {
	height, err := c.chainDb.Sc.GetSnapshotBlockHeight(originBlockHash)
	if err != nil {
		c.log.Error("GetSnapshotBlockHeight failed, error is "+err.Error(), "method", "GetSbHashList")
		return nil, &types.GetError{
			Code: 1,
			Err:  err,
		}
	}

	if height <= 0 {
		return nil, nil
	}

	return c.chainDb.Sc.GetSbHashList(height, count, step, forward), nil
}

func (c *Chain) GetConfirmBlock(accountBlockHash *types.Hash) (*ledger.SnapshotBlock, error) {
	height, ghErr := c.chainDb.Ac.GetConfirmHeight(accountBlockHash)
	if ghErr != nil {
		c.log.Error("GetConfirmHeight failed, error is "+ghErr.Error(), "method", "GetConfirmBlock")
		return nil, &types.GetError{
			Code: 1,
			Err:  ghErr,
		}
	}

	snapshotBlock, gsErr := c.chainDb.Sc.GetSnapshotBlock(height)
	if gsErr != nil {
		c.log.Error("GetSnapshotBlock failed, error is "+ghErr.Error(), "method", "GetConfirmBlock")
		return nil, &types.GetError{
			Code: 2,
			Err:  gsErr,
		}
	}

	return snapshotBlock, nil
}

<<<<<<< HEAD
=======
// TODO 调用上面
>>>>>>> f680badb
func (c *Chain) GetConfirmTimes(accountBlockHash *types.Hash) (uint64, error) {
	height, ghErr := c.chainDb.Ac.GetConfirmHeight(accountBlockHash)
	if ghErr != nil {
		c.log.Error("GetConfirmHeight failed, error is "+ghErr.Error(), "method", "GetConfirmTimes")
		return 0, &types.GetError{
			Code: 1,
			Err:  ghErr,
		}
	}

	if height <= 0 {
		return 0, nil
	}

	latestBlock, latestErr := c.GetLatestSnapshotBlock()
	if latestErr != nil {
		c.log.Error("GetLatestSnapshotBlock failed, error is "+latestErr.Error(), "method", "GetConfirmTimes")
		return 0, &types.GetError{
			Code: 2,
			Err:  latestErr,
		}
	}

	if latestBlock == nil {
		err := errors.New("latestBlock is nil, error is " + latestErr.Error())
		c.log.Error(err.Error(), "method", "GetConfirmTimes")
		return 0, &types.GetError{
			Code: 3,
			Err:  err,
		}
	}

	return latestBlock.Height - height + 1, nil
}

func (c *Chain) GetConfirmAccountBlock(snapshotHeight uint64, address *types.Address) (*ledger.AccountBlock, error) {
	account, getAccountIdErr := c.chainDb.Account.GetAccountByAddress(address)
	if getAccountIdErr != nil {
		c.log.Error("GetAccountByAddress failed, error is "+getAccountIdErr.Error(), "method", "GetConfirmAccountBlock")
		return nil, types.GetError{
			Code: 1,
			Err:  getAccountIdErr,
		}
	}
	if account == nil {
		return nil, nil
	}

	accountBlock, err := c.chainDb.Ac.GetConfirmAccountBlock(snapshotHeight, account.AccountId)
	if err != nil {
		c.log.Error("GetConfirmAccountBlock failed, error is "+err.Error(), "method", "GetConfirmAccountBlock")
		return nil, types.GetError{
			Code: 2,
			Err:  err,
		}
	}
	return accountBlock, nil
}

<<<<<<< HEAD
// Block only contains hash and height
func (c *Chain) DeleteSnapshotBlocksByHeight(toHeight uint64) ([]*ledger.SnapshotBlock, map[types.Address][]*ledger.AccountBlock, error) {
=======
//TODO by 2 to
func (c *Chain) DeleteSnapshotBlocksToHeight(toHeight uint64) ([]*ledger.SnapshotBlock, map[types.Address][]*ledger.AccountBlock, error) {
>>>>>>> f680badb

	batch := new(leveldb.Batch)
	snapshotBlocks, accountBlocksMap, err := c.deleteSnapshotBlocksByHeight(batch, toHeight)
	for addr, accountBlocks := range accountBlocksMap {
		c.needSnapshotCache.Remove(&addr, accountBlocks[len(accountBlocks)-1].Height)
	}
<<<<<<< HEAD
=======

	// TODO Add needSnapshotCache, think 2 case
>>>>>>> f680badb
	return snapshotBlocks, accountBlocksMap, err
}

func (c *Chain) deleteSnapshotBlocksByHeight(batch *leveldb.Batch, toHeight uint64) ([]*ledger.SnapshotBlock, map[types.Address][]*ledger.AccountBlock, error) {
	maxAccountId, err := c.chainDb.Account.GetLastAccountId()
	if err != nil {
		c.log.Error("GetLastAccountId failed, error is "+err.Error(), "method", "DeleteSnapshotBlocksByHeight")
		return nil, nil, err
	}

	planToDelete, getPlanErr := c.chainDb.Ac.GetPlanToDelete(maxAccountId, toHeight)
	if getPlanErr != nil {
		c.log.Error("GetPlanToDelete failed, error is "+getPlanErr.Error(), "method", "DeleteSnapshotBlocksByHeight")
	}

	deleteMap, reopenList, needDeleteSnapshotBlockHeight, getDeleteAndReopenErr := c.chainDb.Ac.GetDeleteMapAndReopenList(planToDelete)
	if getDeleteAndReopenErr != nil {
		c.log.Error("GetDeleteMapAndReopenList failed, error is "+getDeleteAndReopenErr.Error(), "method", "DeleteSnapshotBlocksByHeight")
		return nil, nil, getDeleteAndReopenErr
	}

	// More safe
	if toHeight > needDeleteSnapshotBlockHeight {
		toHeight = needDeleteSnapshotBlockHeight
	}

<<<<<<< HEAD
	deleteSnapshotBlocks, deleteSnapshotBlocksErr := c.chainDb.Sc.DeleteByHeight(batch, toHeight)
=======
	deleteSnapshotBlocks, deleteSnapshotBlocksErr := c.chainDb.Sc.DeleteToHeight(batch, toHeight)
>>>>>>> f680badb
	if deleteSnapshotBlocksErr != nil {
		c.log.Error("DeleteByHeight failed, error is "+deleteSnapshotBlocksErr.Error(), "method", "DeleteSnapshotBlocksByHeight")
		return nil, nil, deleteSnapshotBlocksErr
	}

	deleteAccountBlocks, deleteAccountBlocksErr := c.chainDb.Ac.Delete(batch, deleteMap)
	if deleteAccountBlocksErr != nil {
		c.log.Error("Delete failed, error is "+deleteAccountBlocksErr.Error(), "method", "DeleteSnapshotBlocksByHeight")
		return nil, nil, deleteAccountBlocksErr
	}

	reopenErr := c.chainDb.Ac.ReopenSendBlocks(batch, reopenList, deleteMap)
	if reopenErr != nil {
		c.log.Error("ReopenSendBlocks failed, error is "+reopenErr.Error(), "method", "DeleteSnapshotBlocksByHeight")
		return nil, nil, reopenErr
	}

	writeErr := c.chainDb.Commit(batch)
	if writeErr != nil {
		c.log.Error("Write db failed, error is "+writeErr.Error(), "method", "DeleteSnapshotBlocksByHeight")
		return nil, nil, writeErr
	}

	return deleteSnapshotBlocks, deleteAccountBlocks, nil
}<|MERGE_RESOLUTION|>--- conflicted
+++ resolved
@@ -227,10 +227,7 @@
 	return snapshotBlock, nil
 }
 
-<<<<<<< HEAD
-=======
 // TODO 调用上面
->>>>>>> f680badb
 func (c *Chain) GetConfirmTimes(accountBlockHash *types.Hash) (uint64, error) {
 	height, ghErr := c.chainDb.Ac.GetConfirmHeight(accountBlockHash)
 	if ghErr != nil {
@@ -290,24 +287,16 @@
 	return accountBlock, nil
 }
 
-<<<<<<< HEAD
-// Block only contains hash and height
-func (c *Chain) DeleteSnapshotBlocksByHeight(toHeight uint64) ([]*ledger.SnapshotBlock, map[types.Address][]*ledger.AccountBlock, error) {
-=======
 //TODO by 2 to
 func (c *Chain) DeleteSnapshotBlocksToHeight(toHeight uint64) ([]*ledger.SnapshotBlock, map[types.Address][]*ledger.AccountBlock, error) {
->>>>>>> f680badb
 
 	batch := new(leveldb.Batch)
 	snapshotBlocks, accountBlocksMap, err := c.deleteSnapshotBlocksByHeight(batch, toHeight)
 	for addr, accountBlocks := range accountBlocksMap {
 		c.needSnapshotCache.Remove(&addr, accountBlocks[len(accountBlocks)-1].Height)
 	}
-<<<<<<< HEAD
-=======
 
 	// TODO Add needSnapshotCache, think 2 case
->>>>>>> f680badb
 	return snapshotBlocks, accountBlocksMap, err
 }
 
@@ -334,11 +323,7 @@
 		toHeight = needDeleteSnapshotBlockHeight
 	}
 
-<<<<<<< HEAD
-	deleteSnapshotBlocks, deleteSnapshotBlocksErr := c.chainDb.Sc.DeleteByHeight(batch, toHeight)
-=======
 	deleteSnapshotBlocks, deleteSnapshotBlocksErr := c.chainDb.Sc.DeleteToHeight(batch, toHeight)
->>>>>>> f680badb
 	if deleteSnapshotBlocksErr != nil {
 		c.log.Error("DeleteByHeight failed, error is "+deleteSnapshotBlocksErr.Error(), "method", "DeleteSnapshotBlocksByHeight")
 		return nil, nil, deleteSnapshotBlocksErr
