package model

import (
	"container/list"
	"fmt"
	"github.com/vitelabs/go-vite/vm/util"
	"sync"
	"time"

	"github.com/syndtr/goleveldb/leveldb"
	"github.com/vitelabs/go-vite/common/types"
	"github.com/vitelabs/go-vite/ledger"
	"github.com/vitelabs/go-vite/log15"
	"github.com/vitelabs/go-vite/vm_context"
)

var (
	fullCacheExpireTime   = 2 * time.Minute
	simpleCacheExpireTime = 20 * time.Minute
)

// obtaining the account info from cache or db and manage the cache lifecycle
type OnroadBlocksPool struct {
	dbAccess *UAccess

	fullCache          *sync.Map // map[types.Address]*onroadBlocksCache
	fullCacheDeadTimer *sync.Map // map[types.Address]*time.Timer

	simpleCache          *sync.Map // map[types.Address]*OnroadAccountInfo
	simpleCacheDeadTimer *sync.Map //map[types.Address]*time.Timer

	contractCache *sync.Map //map[types.Address]*ContractCallerList

	newCommonTxListener   map[types.Address]func()
	commonTxListenerMutex sync.RWMutex

	newContractListener   map[types.Gid]func(address types.Address)
	contractListenerMutex sync.RWMutex

	log log15.Logger
}

func NewOnroadBlocksPool(dbAccess *UAccess) *OnroadBlocksPool {
	return &OnroadBlocksPool{
		dbAccess:             dbAccess,
		fullCache:            &sync.Map{},
		fullCacheDeadTimer:   &sync.Map{},
		simpleCache:          &sync.Map{},
		simpleCacheDeadTimer: &sync.Map{},
		contractCache:        &sync.Map{},
		newCommonTxListener:  make(map[types.Address]func()),
		newContractListener:  make(map[types.Gid]func(address types.Address)),
		log:                  log15.New("onroad", "OnroadBlocksPool"),
	}
}

func (p *OnroadBlocksPool) addSimpleCache(addr types.Address, accountInfo *OnroadAccountInfo) {
	p.simpleCache.Store(addr, accountInfo)

	timer, ok := p.simpleCacheDeadTimer.Load(addr)
	if ok && timer != nil {
		p.log.Info("addSimpleCache Reset timer")
		timer.(*time.Timer).Reset(simpleCacheExpireTime)
	} else {
		p.simpleCacheDeadTimer.Store(addr, time.AfterFunc(simpleCacheExpireTime, func() {
			p.log.Info("simple cache end life delete it", "addr", addr)
			p.simpleCache.Delete(addr)
		}))
	}
}

func (p *OnroadBlocksPool) GetOnroadAccountInfo(addr types.Address) (*OnroadAccountInfo, error) {
	p.log.Debug("first load in simple cache", "addr", addr)
	if c, ok := p.simpleCache.Load(addr); ok {
		v, ok := p.simpleCacheDeadTimer.Load(addr)
		if ok {
			v.(*time.Timer).Reset(simpleCacheExpireTime)
		}
		return c.(*OnroadAccountInfo), nil
	}

	p.log.Debug("second load from full cache", "addr", addr)
	if fullcache, ok := p.fullCache.Load(addr); ok {
		accountInfo := fullcache.(*onroadBlocksCache).toOnroadAccountInfo(addr)
		if accountInfo != nil {
			p.addSimpleCache(addr, accountInfo)
			return accountInfo, nil
		}
	}

	p.log.Debug("third load from db", "addr", addr)
	accountInfo, e := p.dbAccess.GetCommonAccInfo(&addr)
	if e != nil {
		return nil, e
	}
	if accountInfo != nil {
		p.addSimpleCache(addr, accountInfo)
	}

	return accountInfo, nil

}

func (p *OnroadBlocksPool) ResetCacheCursor(addr types.Address) {
	p.log.Debug("ResetCacheCursor", "addr", addr)
	c, ok := p.fullCache.Load(addr)
	if !ok {
		return
	}
	c.(*onroadBlocksCache).ResetCursor()
}

func (p *OnroadBlocksPool) loadFullCacheFromDb(addr types.Address) error {
	blocks, e := p.dbAccess.GetAllOnroadBlocks(addr)
	if e != nil {
		return e
	}
	p.log.Debug("get from db", "len", len(blocks))

	list := list.New()
	for _, value := range blocks {
		if value != nil {
			list.PushBack(value)
		}
	}

	cache := &onroadBlocksCache{
		blocks:         list,
		currentEle:     list.Front(),
		referenceCount: 1,
	}
	p.fullCache.Store(addr, cache)

	return nil
}

func (p *OnroadBlocksPool) AcquireFullOnroadBlocksCache(addr types.Address) {
	log := p.log.New("AcquireFullOnroadBlocksCache", addr)
	if t, ok := p.fullCacheDeadTimer.Load(addr); ok {
		if t != nil {
			log.Debug("stop timer")
			t.(*time.Timer).Stop()
		}
	}
	// first load in cache
	if c, ok := p.fullCache.Load(addr); ok {
		c.(*onroadBlocksCache).addReferenceCount()
		log.Debug("found in cache", "ref", c.(*onroadBlocksCache).getReferenceCount())
		return
	}

	// second load in db
	if e := p.loadFullCacheFromDb(addr); e != nil {
		log.Error(e.Error())
	}
}

func (p *OnroadBlocksPool) GetNextCommonTx(addr types.Address) *ledger.AccountBlock {
	p.log.Debug("GetNextCommonTx", "addr", addr)
	c, ok := p.fullCache.Load(addr)
	if !ok {
		return nil
	}
	return c.(*onroadBlocksCache).GetNextTx()
}

func (p *OnroadBlocksPool) ReleaseFullOnroadBlocksCache(addr types.Address) error {
	log := p.log.New("ReleaseFullOnroadBlocksCache", addr)
	v, ok := p.fullCache.Load(addr)
	if !ok {
		log.Debug("no cache found")
		return nil
	}
	c := v.(*onroadBlocksCache)
	if c.subReferenceCount() <= 0 {
		log.Debug("cache found ref <= 0 delete cache")

		c.ResetCursor()
		p.fullCacheDeadTimer.Store(addr, time.AfterFunc(fullCacheExpireTime, func() {
			log.Debug("cache delete")
			p.fullCache.Delete(addr)
		}))
		return nil
	}
	log.Debug("after release", "ref", c.getReferenceCount())

	return nil
}

func (p *OnroadBlocksPool) loadContractCacheFromDb(addr types.Address) error {
	p.log.Debug("loadContractCacheFromDb", "addr", addr)
	if c, ok := p.contractCache.Load(addr); ok {
		if cc, ok := c.(*ContractCallerList); ok && cc != nil {
			p.log.Debug(fmt.Sprintf("found in cache, tx remain=%v", cc.TxRemain()))
			return nil
		}
		// refactoring cache
		p.contractCache.Delete(addr)
	}

	blockList, e := p.dbAccess.GetAllOnroadBlocks(addr)
	if e != nil {
		return e
	}
	p.log.Debug(fmt.Sprintf("get contract onroad %v from db, len=%v", addr, len(blockList)))
	if len(blockList) <= 0 {
		return nil
	}
	contractBlocksList := &ContractCallerList{list: make([]*contractCallerBlocks, 0)}
	for k, b := range blockList {
		p.log.Debug(fmt.Sprintf("add block[%v]: addr=%v height=%v blockHash=%v ", k, b.AccountAddress, b.Height, b.Hash))
		contractBlocksList.AddNewTx(b)
	}
	p.contractCache.Store(addr, contractBlocksList)
	p.log.Debug(fmt.Sprintf("load result: len=%v", contractBlocksList.TxRemain()))
	return nil
}

func (p *OnroadBlocksPool) AcquireOnroadSortedContractCache(addr types.Address) {
	log := p.log.New("AcquireOnroadSortedContractCache", addr)
	if e := p.loadContractCacheFromDb(addr); e != nil {
		log.Error(e.Error())
	}
}

func (p *OnroadBlocksPool) GetNextContractTx(addr types.Address) *ledger.AccountBlock {
	p.log.Debug("GetNextContractTx", "addr", addr)
	if c, ok := p.contractCache.Load(addr); ok {
		if cc, ok := c.(*ContractCallerList); ok && cc != nil {
			b := cc.GetNextTx()
			p.log.Debug(fmt.Sprintf("currentCallerIndex=%v", cc.GetCurrentIndex()))
			return b
		}
	}
	return nil
}

func (p *OnroadBlocksPool) GetContractCallerList(addr types.Address) *ContractCallerList {
	if c, ok := p.contractCache.Load(addr); ok {
		if cc, ok := c.(*ContractCallerList); ok && cc != nil {
			return cc
		}
	}
	return nil
}

func (p *OnroadBlocksPool) ReleaseContractCache(addr types.Address) {
	log := p.log.New("ReleaseContractCache", addr)
	if v, ok := p.contractCache.Load(addr); ok {
		if l, ok := v.(*ContractCallerList); ok && l != nil {
			log.Debug(fmt.Sprintf("release %v callers", l.Len()), "tx num remain", l.TxRemain())
		}
		p.contractCache.Delete(addr)
	}
}

func (p *OnroadBlocksPool) DeleteContractCache(gid types.Gid) {
	p.log.Debug("DeleteContractCache", "gid", gid)
	if p.contractCache != nil {
		p.contractCache = &sync.Map{}
	}
}

func (p *OnroadBlocksPool) WriteOnroadSuccess(blocks []*vm_context.VmAccountBlock) {
	for _, v := range blocks {
		if v.AccountBlock.IsSendBlock() {
			code, _ := p.dbAccess.Chain.AccountType(&v.AccountBlock.ToAddress)
			if (code == ledger.AccountTypeNotExist && v.AccountBlock.BlockType == ledger.BlockTypeSendCreate) ||
				code == ledger.AccountTypeContract || code == ledger.AccountTypeError {
				return
			}
			p.updateCache(true, v.AccountBlock)
			p.NewSignalToWorker(v.AccountBlock)
		} else {
			code, _ := p.dbAccess.Chain.AccountType(&v.AccountBlock.AccountAddress)
			if code == ledger.AccountTypeGeneral {
				p.updateCache(false, v.AccountBlock)
			}
		}
	}
}

func (p *OnroadBlocksPool) WriteOnroad(batch *leveldb.Batch, blockList []*vm_context.VmAccountBlock) error {
	for _, v := range blockList {
		if v.AccountBlock.IsSendBlock() {
			// basic writeMeta func
			if err := p.dbAccess.writeOnroadMeta(batch, v.AccountBlock); err != nil {
				p.log.Error("writeOnroadMeta", "error", err)
				return err
			}
			if v.AccountBlock.BlockType == ledger.BlockTypeSendCreate {
				unsavedCache := v.VmContext.UnsavedCache()
				gidList := unsavedCache.ContractGidList()
				for _, v := range gidList {
					p.log.Debug("WriteOnroad", "gid", v.Gid(), "addr", v.Addr())
					if err := p.dbAccess.WriteContractAddrToGid(batch, *v.Gid(), *v.Addr()); err != nil {
						p.log.Error("WriteContractAddrToGid", "error", err)
						return err
					}
				}
			}
		} else {
			if err := p.dbAccess.deleteOnroadMeta(batch, v.AccountBlock); err != nil {
				p.log.Error("deleteOnroadMeta", "error", err)
				return err
			}
		}
	}

	return nil
}

func (p *OnroadBlocksPool) DeleteDirect(sendBlock *ledger.AccountBlock) error {
	return p.dbAccess.store.DeleteMeta(nil, &sendBlock.ToAddress, &sendBlock.Hash)
}

func (p *OnroadBlocksPool) RevertOnroadSuccess(subLedger map[types.Address][]*ledger.AccountBlock) {
	cutMap := excludeSubordinate(subLedger)
	for _, blocks := range cutMap {
		for i := len(blocks) - 1; i >= 0; i-- {
			v := blocks[i]
			addr := types.Address{}
			if v.IsReceiveBlock() {
				addr = v.AccountAddress
			} else {
				addr = v.ToAddress
			}
			p.deleteSimpleCache(addr)
			p.deleteFullCache(addr)
		}
	}
}

// RevertOnroad means to revert according to bifurcation
func (p *OnroadBlocksPool) RevertOnroad(batch *leveldb.Batch, subLedger map[types.Address][]*ledger.AccountBlock) error {
<<<<<<< HEAD
	revertLog := p.log.New("RevertOnroad")
=======
	revertLog := p.log.New("method", "RevertOnroad")
>>>>>>> 4a910540

	cutMap := excludeSubordinate(subLedger)
	for _, blocks := range cutMap {
		// the blockList is sorted by height with ascending order
		for i := len(blocks) - 1; i >= 0; i-- {
			v := blocks[i]
<<<<<<< HEAD
			revertLog.Debug(fmt.Sprintf("block(hash:%v,addr:%v,toAddr:%v,fromHash:%v)",
				v.Hash, v.AccountAddress, v.ToAddress, v.FromBlockHash))
=======

			revertLog.Info(fmt.Sprintf("block(hash:%v,addr:%v,toAddr:%v,fromHash:%v,type:%v)",
				v.Hash, v.AccountAddress, v.ToAddress, v.FromBlockHash, v.BlockType))

>>>>>>> 4a910540
			if v.IsReceiveBlock() {
				sendBlock, err := p.dbAccess.Chain.GetAccountBlockByHash(&v.FromBlockHash)
				if err != nil || sendBlock == nil {
					revertLog.Error("GetAccountBlockByHash failed", "error", err)
					return err
				}
				if err := p.dbAccess.writeOnroadMeta(batch, sendBlock); err != nil {
					revertLog.Error("revert receiveBlock failed", "error", err)
					return err
				}
			} else {
				if err := p.dbAccess.deleteOnroadMeta(batch, v); err != nil {
					revertLog.Error("revert the sendBlock's and the referred failed", "error", err)
					return err
				}
				if v.BlockType == ledger.BlockTypeSendCreate {
					revertLog.Info("delete contract addr from gid")
					gid := util.GetGidFromCreateContractData(v.Data)
					p.dbAccess.DeleteContractAddrFromGid(batch, gid, v.ToAddress)
				}
			}
		}
	}
	return nil
}

func excludeSubordinate(subLedger map[types.Address][]*ledger.AccountBlock) map[types.Hash][]*ledger.AccountBlock {
	cutMap := make(map[types.Hash][]*ledger.AccountBlock)
	for _, blockList := range subLedger {
		for _, v := range blockList {
			if v.IsSendBlock() {
				if _, ok := cutMap[v.Hash]; ok {
					cutMap[v.Hash] = nil
				}
				cutMap[v.Hash] = append(cutMap[v.Hash], v)
			} else {
				if bl, _ := cutMap[v.FromBlockHash]; len(bl) > 0 && bl[len(bl)-1].IsSendBlock() {
					continue
				}
				cutMap[v.FromBlockHash] = append(cutMap[v.FromBlockHash], v)
			}
		}
	}
	return cutMap
}

func (p *OnroadBlocksPool) updateFullCache(writeType bool, block *ledger.AccountBlock) {
	if writeType {
		if v, ok := p.fullCache.Load(block.ToAddress); ok {
			fullCache := v.(*onroadBlocksCache)
			fullCache.addTx(block)
		}
	} else {
		if v, ok := p.fullCache.Load(block.AccountAddress); ok {
			fullCache := v.(*onroadBlocksCache)
			fullCache.rmTx(block)
		}
	}
}

func (p *OnroadBlocksPool) updateSimpleCache(isAdd bool, block *ledger.AccountBlock) {

	if isAdd {
		value, ok := p.simpleCache.Load(block.ToAddress)
		if !ok {
			return
		}
		simpleAccountInfo := value.(*OnroadAccountInfo)
		simpleAccountInfo.mutex.Lock()
		defer simpleAccountInfo.mutex.Unlock()

		tokenBalanceInfo, ok := simpleAccountInfo.TokenBalanceInfoMap[block.TokenId]
		if ok {
			tokenBalanceInfo.TotalAmount.Add(&tokenBalanceInfo.TotalAmount, block.Amount)
			tokenBalanceInfo.Number += 1
		} else {
			var tinfo TokenBalanceInfo
			tinfo.TotalAmount = *block.Amount
			tinfo.Number = 1
			simpleAccountInfo.TokenBalanceInfoMap[block.TokenId] = &tinfo
		}
		simpleAccountInfo.TotalNumber += 1
	} else {
		value, ok := p.simpleCache.Load(block.AccountAddress)
		if !ok {
			return
		}
		simpleAccountInfo := value.(*OnroadAccountInfo)
		simpleAccountInfo.mutex.Lock()
		defer simpleAccountInfo.mutex.Unlock()

		accountBlock, e := p.dbAccess.Chain.GetAccountBlockByHash(&block.FromBlockHash)
		if e != nil {
			p.log.Error("updateSimpleCache GetAccountBlockByHash ", "err", e)
			p.deleteSimpleCache(block.AccountAddress)
			return
		}

		if accountBlock == nil {
			p.log.Error("updateSimpleCache GetAccountBlockByHash get an empty block")
			p.deleteSimpleCache(block.AccountAddress)
			return
		}
		amount := accountBlock.Amount
		tti := accountBlock.TokenId

		tokenBalanceInfo, ok := simpleAccountInfo.TokenBalanceInfoMap[tti]
		if ok {
			if tokenBalanceInfo.TotalAmount.Cmp(amount) == -1 {
				p.log.Error("conflict with the memory info, so can't update when isAdd is false")
				p.deleteSimpleCache(block.AccountAddress)
				return
			}
			if tokenBalanceInfo.TotalAmount.Cmp(amount) == 0 {
				delete(simpleAccountInfo.TokenBalanceInfoMap, tti)
			} else {
				tokenBalanceInfo.TotalAmount.Sub(&tokenBalanceInfo.TotalAmount, amount)
			}
			tokenBalanceInfo.Number -= 1
			simpleAccountInfo.TotalNumber -= 1
		}
	}
}

func (p *OnroadBlocksPool) deleteSimpleCache(addr types.Address) {
	if p.simpleCacheDeadTimer != nil {
		if t, ok := p.simpleCacheDeadTimer.Load(addr); ok {
			if t != nil {
				t.(*time.Timer).Stop()
			}
			p.simpleCacheDeadTimer.Delete(addr)

		}
	}
	if p.simpleCache != nil {
		if _, ok := p.simpleCache.Load(addr); ok {
			p.simpleCache.Delete(addr)
		}
	}
}

func (p *OnroadBlocksPool) deleteFullCache(addr types.Address) {
	if p.fullCacheDeadTimer != nil {
		if t, ok := p.fullCacheDeadTimer.Load(addr); ok {
			if t != nil {
				t.(*time.Timer).Stop()
			}
			p.fullCache.Delete(addr)
		}
	}
	if p.fullCache != nil {
		if _, ok := p.fullCache.Load(addr); ok {
			p.fullCache.Delete(addr)
		}
	}
}

func (p *OnroadBlocksPool) updateCache(writeType bool, block *ledger.AccountBlock) {

	p.updateFullCache(writeType, block)

	p.updateSimpleCache(writeType, block)

}

func (p *OnroadBlocksPool) NewSignalToWorker(block *ledger.AccountBlock) {
	gid, err := p.dbAccess.Chain.GetContractGid(&block.ToAddress)
	if err != nil {
		p.log.Error("NewSignalToWorker", "err", err)
		return
	}
	if gid != nil {
		p.contractListenerMutex.RLock()
		defer p.contractListenerMutex.RUnlock()
		if f, ok := p.newContractListener[*gid]; ok {
			f(block.AccountAddress)
		}
	} else {
		p.commonTxListenerMutex.RLock()
		defer p.commonTxListenerMutex.RUnlock()
		if f, ok := p.newCommonTxListener[block.ToAddress]; ok {
			f()
		}
	}
}

func (p *OnroadBlocksPool) Close() error {
	p.log.Info("Close()")

	p.simpleCacheDeadTimer.Range(func(_, value interface{}) bool {
		if value != nil {
			value.(*time.Timer).Stop()
		}
		return true
	})
	p.simpleCache = nil

	p.fullCacheDeadTimer.Range(func(_, value interface{}) bool {
		if value != nil {
			value.(*time.Timer).Stop()
		}
		return true
	})
	p.fullCache = nil
	p.contractCache = nil

	p.log.Info("Close() end")
	return nil
}

func (p *OnroadBlocksPool) AddCommonTxLis(addr types.Address, f func()) {
	p.commonTxListenerMutex.Lock()
	defer p.commonTxListenerMutex.Unlock()
	p.newCommonTxListener[addr] = f
}

func (p *OnroadBlocksPool) RemoveCommonTxLis(addr types.Address) {
	p.commonTxListenerMutex.Lock()
	defer p.commonTxListenerMutex.Unlock()
	delete(p.newCommonTxListener, addr)
}

func (p *OnroadBlocksPool) AddContractLis(gid types.Gid, f func(address types.Address)) {
	p.contractListenerMutex.Lock()
	defer p.contractListenerMutex.Unlock()
	p.newContractListener[gid] = f
}

func (p *OnroadBlocksPool) RemoveContractLis(gid types.Gid) {
	p.contractListenerMutex.Lock()
	defer p.contractListenerMutex.Unlock()
	delete(p.newContractListener, gid)
}<|MERGE_RESOLUTION|>--- conflicted
+++ resolved
@@ -333,26 +333,17 @@
 
 // RevertOnroad means to revert according to bifurcation
 func (p *OnroadBlocksPool) RevertOnroad(batch *leveldb.Batch, subLedger map[types.Address][]*ledger.AccountBlock) error {
-<<<<<<< HEAD
-	revertLog := p.log.New("RevertOnroad")
-=======
 	revertLog := p.log.New("method", "RevertOnroad")
->>>>>>> 4a910540
 
 	cutMap := excludeSubordinate(subLedger)
 	for _, blocks := range cutMap {
 		// the blockList is sorted by height with ascending order
 		for i := len(blocks) - 1; i >= 0; i-- {
 			v := blocks[i]
-<<<<<<< HEAD
-			revertLog.Debug(fmt.Sprintf("block(hash:%v,addr:%v,toAddr:%v,fromHash:%v)",
-				v.Hash, v.AccountAddress, v.ToAddress, v.FromBlockHash))
-=======
 
 			revertLog.Info(fmt.Sprintf("block(hash:%v,addr:%v,toAddr:%v,fromHash:%v,type:%v)",
 				v.Hash, v.AccountAddress, v.ToAddress, v.FromBlockHash, v.BlockType))
 
->>>>>>> 4a910540
 			if v.IsReceiveBlock() {
 				sendBlock, err := p.dbAccess.Chain.GetAccountBlockByHash(&v.FromBlockHash)
 				if err != nil || sendBlock == nil {
