package vm_context

import (
	"bytes"
	"fmt"
	"math/big"
	"time"

	"github.com/pkg/errors"
	"github.com/vitelabs/go-vite/common/types"
	"github.com/vitelabs/go-vite/ledger"
	"github.com/vitelabs/go-vite/log15"
	"github.com/vitelabs/go-vite/trie"
	"github.com/vitelabs/go-vite/vm/contracts/abi"
	"github.com/vitelabs/go-vite/vm_context/vmctxt_interface"
)

var (
	STORAGE_KEY_BALANCE = []byte("$balance")
	STORAGE_KEY_CODE    = []byte("$code")
)

func BalanceKey(tokenTypeId *types.TokenTypeId) []byte {
	return append(STORAGE_KEY_BALANCE, tokenTypeId.Bytes()...)
}

type VmContext struct {
	chain   Chain
	address *types.Address

	currentSnapshotBlock *ledger.SnapshotBlock
	prevAccountBlock     *ledger.AccountBlock
	snapshotTrie         *trie.Trie
	trie                 *trie.Trie

	unsavedCache *UnsavedCache
	frozen       bool

	log log15.Logger
}

func NewEmptyVmContextByTrie(t *trie.Trie) vmctxt_interface.VmDatabase {
	if t == nil {
		t = trie.NewTrie(nil, nil, nil)
	}

	vmContext := &VmContext{
		frozen: false,
		trie:   t,
	}
	vmContext.unsavedCache = NewUnsavedCache(t)
	return vmContext
}

func NewVmContext(chain Chain, snapshotBlockHash *types.Hash, prevAccountBlockHash *types.Hash, addr *types.Address) (vmctxt_interface.VmDatabase, error) {
	vmContext := &VmContext{
		chain:   chain,
		address: addr,

		frozen: false,
		log:    log15.New("module", "vmContext"),
	}

	var currentSnapshotBlock *ledger.SnapshotBlock
	if snapshotBlockHash == nil {
		currentSnapshotBlock = chain.GetLatestSnapshotBlock()
	} else {
		var err error
		currentSnapshotBlock, err = chain.GetSnapshotBlockByHash(snapshotBlockHash)
		if err != nil {
			return nil, err
		}

		if currentSnapshotBlock == nil {
			err := errors.New("currentSnapshotBlock is nil")
			vmContext.log.Error(err.Error(), "method", "NewVmContext")
			return nil, err
		}
	}

	vmContext.currentSnapshotBlock = currentSnapshotBlock

	var prevAccountBlock *ledger.AccountBlock
	if prevAccountBlockHash == nil {
		if addr != nil {
			var err error
			prevAccountBlock, err = chain.GetLatestAccountBlock(addr)
			if err != nil {
				return nil, err
			}
		}
	} else if *prevAccountBlockHash != types.ZERO_HASH {
		var err error
		prevAccountBlock, err = chain.GetAccountBlockByHash(prevAccountBlockHash)

		if err != nil {
			return nil, err
		}

		if prevAccountBlock == nil {
			err := errors.New("prevAccountBlock is nil")
			vmContext.log.Error(err.Error(), "method", "NewVmContext")
			return nil, err
		}

		if addr != nil && prevAccountBlock.AccountAddress != *addr {
			err := errors.New("prevAccountBlock.AccountAddress != addr")
			vmContext.log.Error(err.Error(), "method", "NewVmContext")
			return nil, err
		}
	}

	if prevAccountBlock != nil {
		vmContext.prevAccountBlock = prevAccountBlock
		vmContext.trie = chain.GetStateTrie(&prevAccountBlock.StateHash)
	}

	if vmContext.trie == nil {
		vmContext.trie = chain.NewStateTrie()
	}

	vmContext.unsavedCache = NewUnsavedCache(vmContext.trie)

	return vmContext, nil
}

func (context *VmContext) getSnapshotTrie() *trie.Trie {
	if context.snapshotTrie == nil {
		snapshotTrie := context.chain.GetStateTrie(&context.currentSnapshotBlock.StateHash)
		if snapshotTrie == nil {
			err := errors.New(fmt.Sprintf("vmContext.snapshotTrie is nil, snapshot block height is %d, snapshot block hash is %s",
				context.currentSnapshotBlock.Height, context.currentSnapshotBlock.Hash))
			context.log.Error(err.Error(), "method", "NewVmContext")
			panic(err)
		}
		context.snapshotTrie = snapshotTrie
	}

	return context.snapshotTrie
}

func (context *VmContext) CopyAndFreeze() vmctxt_interface.VmDatabase {
	copyTrie := context.unsavedCache.Trie().Copy()
	context.frozen = true
	return &VmContext{
		chain:                context.chain,
		address:              context.address,
		currentSnapshotBlock: context.currentSnapshotBlock,

		trie:         copyTrie,
		unsavedCache: NewUnsavedCache(copyTrie),
		frozen:       false,
	}
}

func (context *VmContext) Address() *types.Address {
	return context.address
}

func (context *VmContext) CurrentSnapshotBlock() *ledger.SnapshotBlock {
	return context.currentSnapshotBlock
}
func (context *VmContext) PrevAccountBlock() *ledger.AccountBlock {
	return context.prevAccountBlock
}

func (context *VmContext) UnsavedCache() vmctxt_interface.UnsavedCache {
	return context.unsavedCache
}

func (context *VmContext) isSelf(addr *types.Address) bool {
	return context.Address() != nil && (addr == nil || bytes.Equal(addr.Bytes(), context.Address().Bytes()))
}

func (context *VmContext) codeKey() []byte {
	return STORAGE_KEY_CODE
}

func (context *VmContext) GetBalance(addr *types.Address, tokenTypeId *types.TokenTypeId) *big.Int {
	var balance = big.NewInt(0)
	if balanceBytes := context.GetStorage(addr, BalanceKey(tokenTypeId)); balanceBytes != nil {
		balance.SetBytes(balanceBytes)
	}
	return balance
}

func (context *VmContext) AddBalance(tokenTypeId *types.TokenTypeId, amount *big.Int) {
	if context.frozen {
		return
	}
	currentBalance := context.GetBalance(context.address, tokenTypeId)

	currentBalance.Add(currentBalance, amount)

	context.setStorage(BalanceKey(tokenTypeId), currentBalance.Bytes())
}

func (context *VmContext) SubBalance(tokenTypeId *types.TokenTypeId, amount *big.Int) {
	if context.frozen {
		return
	}
	currentBalance := context.GetBalance(context.address, tokenTypeId)
	currentBalance.Sub(currentBalance, amount)

	if currentBalance.Sign() < 0 {
		return
	}

	context.setStorage(BalanceKey(tokenTypeId), currentBalance.Bytes())
}

func (context *VmContext) GetSnapshotBlocks(startHeight, count uint64, forward, containSnapshotContent bool) []*ledger.SnapshotBlock {
	// For NewEmptyVmContextByTrie
	if context.chain == nil {
		context.log.Error("context.chain is nil", "method", "GetSnapshotBlocks")
		return nil
	}

	if startHeight > context.currentSnapshotBlock.Height {
		return nil
	}

	if forward {
		maxCount := context.currentSnapshotBlock.Height - startHeight + 1
		if count > maxCount {
			count = maxCount
		}
	}

	snapshotBlocks, _ := context.chain.GetSnapshotBlocksByHeight(startHeight, count, forward, containSnapshotContent)
	return snapshotBlocks
}

func (context *VmContext) GetSnapshotBlockByHeight(height uint64) (*ledger.SnapshotBlock, error) {
	// For NewEmptyVmContextByTrie
	if context.chain == nil {
		context.log.Error("context.chain is nil", "method", "GetSnapshotBlockByHeight")
		return nil, errors.New("context.chain is nil")
	}

	if height > context.currentSnapshotBlock.Height {
		return nil, nil
	}
	snapshotBlock, _ := context.chain.GetSnapshotBlockByHeight(height)

	return snapshotBlock, nil
}

func (context *VmContext) GetSnapshotBlockByHash(hash *types.Hash) *ledger.SnapshotBlock {
	// For NewEmptyVmContextByTrie
	if context.chain == nil {
		context.log.Error("context.chain is nil", "method", "GetSnapshotBlockByHash")
		return nil
	}

	snapshotBlock, _ := context.chain.GetSnapshotBlockByHash(hash)
	if snapshotBlock != nil && snapshotBlock.Height > context.currentSnapshotBlock.Height {
		return nil
	}
	return snapshotBlock
}

func (context *VmContext) Reset() {
	context.unsavedCache = NewUnsavedCache(context.trie)
	context.frozen = false
}

func (context *VmContext) SetContractGid(gid *types.Gid, addr *types.Address) {
	if context.frozen {
		return
	}

	contractGid := &ContractGid{
		gid:  gid,
		addr: addr,
	}
	context.unsavedCache.contractGidList = append(context.unsavedCache.contractGidList, contractGid)
}

func (context *VmContext) SetContractCode(code []byte) {
	if context.frozen {
		return
	}

	context.setStorage(context.codeKey(), code)
}

func (context *VmContext) GetContractCode(addr *types.Address) []byte {
	return context.GetStorage(addr, context.codeKey())
}

func (context *VmContext) setStorage(key []byte, value []byte) {
	if context.frozen {
		return
	}

	// For unsaved judge.
	if value == nil {
		value = make([]byte, 0)
	}
	context.unsavedCache.SetStorage(key, value)
}

func (context *VmContext) SetStorage(key []byte, value []byte) {
	// Must not use `SetStorage` function to set balance and code, but use `SetContractCode`, `AddBalance`, `SubBalance` function
	if context.isBalanceOrCode(key) {
		return
	}

	context.setStorage(key, value)
}

func (context *VmContext) GetStorage(addr *types.Address, key []byte) []byte {
	if context.isSelf(addr) {
		if value := context.unsavedCache.GetStorage(key); value != nil {
			return value
		}
		if value := context.unsavedCache.trie.GetValue(key); value != nil {
			return value
		}
		return context.trie.GetValue(key)
	} else if context.chain != nil {
		snapshotTrie := context.getSnapshotTrie()
		stateHashBytes := snapshotTrie.GetValue(addr.Bytes())

		if len(stateHashBytes) > 0 {
			stateHash, _ := types.BytesToHash(stateHashBytes)
			trie := context.chain.GetStateTrie(&stateHash)
			return trie.GetValue(key)
		}
	}
	return nil
}

func (context *VmContext) GetOriginalStorage(key []byte) []byte {
	return context.trie.GetValue(key)
}

func (context *VmContext) GetStorageHash() *types.Hash {
	return context.unsavedCache.Trie().Hash()
}

func (context *VmContext) GetGid() *types.Gid {
	if context.chain == nil {
		context.log.Error("context.chain is nil", "method", "GetGid")
		return nil
	}
	gid, _ := context.chain.GetContractGid(context.address)
	return gid
}

func (context *VmContext) AddLog(log *ledger.VmLog) {
	if context.frozen {
		return
	}
	context.unsavedCache.logList = append(context.unsavedCache.logList, log)
}

func (context *VmContext) GetLogListHash() *types.Hash {
	return context.unsavedCache.logList.Hash()
}

func (context *VmContext) GetOneHourQuota() (uint64, error) {
	quota, err := context.chain.SaList().GetAggregateQuota(context.currentSnapshotBlock)
	if err != nil {
		return 0, err
	}
	return quota, nil
}

func (context *VmContext) IsAddressExisted(addr *types.Address) bool {
	if context.chain == nil {
		context.log.Error("context.chain is nil", "method", "IsAddressExisted")
		return false
	}

	if context.isSelf(addr) {
		if context.prevAccountBlock != nil {
			return true
		}
	} else {
		firstBlock, err := context.chain.GetAccountBlockByHeight(addr, 1)
		if err != nil {
			panic(err)
		}
		if firstBlock == nil {
			return false
		}

<<<<<<< HEAD
		confirmedSnapshotBlock, err := context.chain.GetConfirmBlock(&firstBlock.Hash)
		if err != nil {
			panic(err)
		}
		if confirmedSnapshotBlock == nil {
			return false
		}

		if confirmedSnapshotBlock.Height > 0 && confirmedSnapshotBlock.Height <= context.currentSnapshotBlock.Height {
=======
		firstBlockMeta, err := context.chain.GetAccountBlockMetaByHash(&firstBlock.Hash)
		if err != nil {
			panic(err)
		}

		if firstBlockMeta == nil {
			err := errors.New(fmt.Sprintf("Block meta is not exited, but block is exited, addr is %s, height is %d, hash is %s",
				firstBlock.AccountAddress, firstBlock.Height, firstBlock.Hash))
			panic(err)
		}

		firstBlock.Meta = firstBlockMeta
		if firstBlock.Meta.SnapshotHeight > 0 && firstBlock.Meta.SnapshotHeight <= context.currentSnapshotBlock.Height {
>>>>>>> 5a4a28fd
			return true
		}
		return false
	}

	return false
}

func (context *VmContext) GetAccountBlockByHash(hash *types.Hash) *ledger.AccountBlock {
	if context.chain == nil {
		context.log.Error("context.chain is nil", "method", "GetAccountBlockByHash")
		return nil
	}

	accountBlock, _ := context.chain.GetAccountBlockByHash(hash)
	return accountBlock
}
func (context *VmContext) GetAccountBlockByHeight(addr *types.Address, height uint64) *ledger.AccountBlock {
	// TODO
	if context.chain == nil {
		context.log.Error("context.chain is nil", "method", "GetAccountBlockByHeight")
		return nil
	}

	accountBlock, _ := context.chain.GetAccountBlockByHeight(addr, height)
	return accountBlock
}

func (context *VmContext) NewStorageIterator(addr *types.Address, prefix []byte) vmctxt_interface.StorageIterator {
	if context.isSelf(addr) {
		return NewStorageIterator(context.unsavedCache.Trie(), prefix)
	} else {
		snapshotTrie := context.getSnapshotTrie()
		stateHashBytes := snapshotTrie.GetValue(addr.Bytes())

		if len(stateHashBytes) > 0 {
			stateHash, _ := types.BytesToHash(stateHashBytes)
			trie := context.chain.GetStateTrie(&stateHash)
			return NewStorageIterator(trie, prefix)
		}
	}
	return nil
}

func (context *VmContext) getBalanceBySnapshotHash(addr *types.Address, tokenTypeId *types.TokenTypeId, snapshotHash *types.Hash) *big.Int {
	var balance = big.NewInt(0)
	if balanceBytes := context.GetStorageBySnapshotHash(addr, BalanceKey(tokenTypeId), snapshotHash); balanceBytes != nil {
		balance.SetBytes(balanceBytes)
	}
	return balance
}
func (context *VmContext) GetStorageBySnapshotHash(addr *types.Address, key []byte, snapshotHash *types.Hash) []byte {
	if snapshotHash == nil || *snapshotHash == context.currentSnapshotBlock.Hash {
		return context.GetStorage(addr, key)
	}
	if snapshotBlock := context.GetSnapshotBlockByHash(snapshotHash); snapshotBlock != nil {

		snapshotTrie := context.chain.GetStateTrie(&snapshotBlock.StateHash)
		if snapshotTrie == nil {
			err := errors.New(fmt.Sprintf("vmContext.snapshotTrie is nil, snapshot block height is %d, snapshot block hash is %s",
				snapshotBlock.Height, snapshotBlock.Hash))
			context.log.Error(err.Error(), "method", "GetStorageBySnapshotHash")
			panic(err)
		}

		stateHashBytes := snapshotTrie.GetValue(addr.Bytes())

		if len(stateHashBytes) > 0 {
			stateHash, _ := types.BytesToHash(stateHashBytes)
			trie := context.chain.GetStateTrie(&stateHash)
			return trie.GetValue(key)
		}

	}
	return nil
}
func (context *VmContext) NewStorageIteratorBySnapshotHash(addr *types.Address, prefix []byte, snapshotHash *types.Hash) vmctxt_interface.StorageIterator {
	if snapshotHash == nil || *snapshotHash == context.currentSnapshotBlock.Hash {
		return context.NewStorageIterator(addr, prefix)
	}
	if snapshotBlock := context.GetSnapshotBlockByHash(snapshotHash); snapshotBlock != nil {
		snapshotTrie := context.chain.GetStateTrie(&snapshotBlock.StateHash)
		if snapshotTrie == nil {
			err := errors.New(fmt.Sprintf("vmContext.snapshotTrie is nil, snapshot block height is %d, snapshot block hash is %s",
				snapshotBlock.Height, snapshotBlock.Hash))
			context.log.Error(err.Error(), "method", "GetStorageBySnapshotHash")
			panic(err)
		}

		stateHashBytes := snapshotTrie.GetValue(addr.Bytes())

		if len(stateHashBytes) > 0 {
			stateHash, _ := types.BytesToHash(stateHashBytes)
			trie := context.chain.GetStateTrie(&stateHash)
			return NewStorageIterator(trie, prefix)
		}
	}
	return nil
}

func (context *VmContext) GetConsensusGroupList(snapshotHash types.Hash) ([]*types.ConsensusGroupInfo, error) {
	return abi.GetActiveConsensusGroupList(context, &snapshotHash), nil
}
func (context *VmContext) GetRegisterList(snapshotHash types.Hash, gid types.Gid) ([]*types.Registration, error) {
	return abi.GetCandidateList(context, gid, &snapshotHash), nil
}
func (context *VmContext) GetVoteMap(snapshotHash types.Hash, gid types.Gid) ([]*types.VoteInfo, error) {
	return abi.GetVoteList(context, gid, &snapshotHash), nil
}
func (context *VmContext) GetBalanceList(snapshotHash types.Hash, tokenTypeId types.TokenTypeId, addressList []types.Address) (map[types.Address]*big.Int, error) {
	balanceList := make(map[types.Address]*big.Int)
	for _, addr := range addressList {
		balanceList[addr] = context.getBalanceBySnapshotHash(&addr, &tokenTypeId, &snapshotHash)
	}
	return balanceList, nil
}
func (context *VmContext) GetSnapshotBlockBeforeTime(timestamp *time.Time) (*ledger.SnapshotBlock, error) {
	return context.chain.GetSnapshotBlockBeforeTime(timestamp)
}

func (context *VmContext) GetGenesisSnapshotBlock() *ledger.SnapshotBlock {
	return context.chain.GetGenesisSnapshotBlock()
}

// No Balance and Code
func (context *VmContext) DebugGetStorage() map[string][]byte {
	storage := make(map[string][]byte)
	iter := context.NewStorageIterator(nil, nil)
	for {
		key, value, ok := iter.Next()
		if !ok {
			break
		}
		if !context.isBalanceOrCode(key) {
			storage[string(key)] = value

		}
	}

	for key, value := range context.unsavedCache.storage {
		if !context.isBalanceOrCode([]byte(key)) {
			storage[key] = value
		}
	}
	return storage
}

func (context *VmContext) isBalanceOrCode(key []byte) bool {
	return bytes.HasPrefix(key, context.codeKey()) || bytes.HasPrefix(key, STORAGE_KEY_BALANCE)
}

// get current account receive heights of a send block hash
func (context *VmContext) GetReceiveBlockHeights(hash *types.Hash) ([]uint64, error) {
	heights, err := context.chain.GetReceiveBlockHeights(hash)
	if err != nil {
		return nil, err
	}
	if context.prevAccountBlock == nil {
		return heights, nil
	}
	var prevHeights = make([]uint64, 0)
	for _, height := range heights {
		if height <= context.prevAccountBlock.Height {
			prevHeights = append(prevHeights, height)
		}
	}
	return prevHeights, nil
}<|MERGE_RESOLUTION|>--- conflicted
+++ resolved
@@ -387,17 +387,6 @@
 			return false
 		}
 
-<<<<<<< HEAD
-		confirmedSnapshotBlock, err := context.chain.GetConfirmBlock(&firstBlock.Hash)
-		if err != nil {
-			panic(err)
-		}
-		if confirmedSnapshotBlock == nil {
-			return false
-		}
-
-		if confirmedSnapshotBlock.Height > 0 && confirmedSnapshotBlock.Height <= context.currentSnapshotBlock.Height {
-=======
 		firstBlockMeta, err := context.chain.GetAccountBlockMetaByHash(&firstBlock.Hash)
 		if err != nil {
 			panic(err)
@@ -411,7 +400,6 @@
 
 		firstBlock.Meta = firstBlockMeta
 		if firstBlock.Meta.SnapshotHeight > 0 && firstBlock.Meta.SnapshotHeight <= context.currentSnapshotBlock.Height {
->>>>>>> 5a4a28fd
 			return true
 		}
 		return false
