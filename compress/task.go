package compress

import (
	"github.com/vitelabs/go-vite/log15"
	"io"
	"os"
)

var compressorTaskLog = log15.New("module", "compressorTask")

type taskInfo struct {
	beginHeight  uint64
	targetHeight uint64
}

func (ti *taskInfo) Split(gap uint64) []*taskInfo {
	tiList := make([]*taskInfo, 0)

	segStartHeight := ti.beginHeight

	for segStartHeight <= ti.targetHeight {
		segEndHeight := segStartHeight + gap - 1
		if segEndHeight > ti.targetHeight {
			segEndHeight = ti.targetHeight
		}

		tiList = append(tiList, &taskInfo{
			beginHeight:  segStartHeight,
			targetHeight: segEndHeight,
		})

		segStartHeight = segEndHeight + 1
	}

	return tiList
}

type CompressorTask struct {
	splitSize      uint64
	tmpFile        string
	chain          Chain
	indexerHeight  uint64
	startHeightGap uint64
	endHeightGap   uint64
	log            log15.Logger
}

func NewCompressorTask(chain Chain, tmpFile string, indexerHeight uint64) *CompressorTask {
	compressorTask := &CompressorTask{
		splitSize: 10,
		chain:     chain,
		tmpFile:   tmpFile,
		log:       log15.New("module", "compressor/task"),

		indexerHeight:  indexerHeight,
		startHeightGap: 7200,
		endHeightGap:   3600,
	}

	return compressorTask
}

type TaskRunResult struct {
	Ti           *taskInfo
	IsSuccess    bool
	BlockNumbers uint64
}

func (task *CompressorTask) Run() *TaskRunResult {
	// Get task info
	var ti *taskInfo
	if ti = task.getTaskInfo(); ti == nil {
		return &TaskRunResult{
			Ti:           ti,
			IsSuccess:    false,
			BlockNumbers: 0,
		}
	}

	taskInfoList := ti.Split(task.splitSize)

	taskLen := len(taskInfoList)
	currentTaskIndex := 0

	tmpFileWriter := NewFileWriter(task.tmpFile)
	var blockNumbers = uint64(0)
	formatterErr := BlockFormatter(tmpFileWriter, func() ([]block, error) {
		if currentTaskIndex > taskLen {
			return nil, io.EOF
		}

		blocks, err := task.getSubLedger(taskInfoList[currentTaskIndex])
		currentTaskIndex++
		blockNumbers += uint64(len(blocks))

		return blocks, err
	})
	tmpFileWriter.Close()

	if formatterErr != nil {
<<<<<<< HEAD
		os.Remove(task.tmpFile)
=======
>>>>>>> f680badb
		task.log.Error("Block write failed, error is "+formatterErr.Error(), "method", "Run")
		return &TaskRunResult{
			Ti:           ti,
			IsSuccess:    false,
			BlockNumbers: 0,
		}
	}

	return &TaskRunResult{
		Ti:           ti,
		IsSuccess:    true,
		BlockNumbers: blockNumbers,
	}
<<<<<<< HEAD
=======
}

func (task *CompressorTask) Clear() {
	os.Remove(task.tmpFile)
>>>>>>> f680badb
}

func (task *CompressorTask) getTaskInfo() *taskInfo {
	latestSnapshotBlock, err := task.chain.GetLatestSnapshotBlock()
	if err != nil {
		task.log.Error("GetLatestSnapshotBlock failed, error is "+err.Error(), "method", "getTaskInfo")
		return nil
	}

	if latestSnapshotBlock.Height-task.indexerHeight > task.startHeightGap {
		return &taskInfo{
			beginHeight:  task.indexerHeight + 1,
			targetHeight: latestSnapshotBlock.Height - task.endHeightGap,
		}
	}
	return nil
}

func (task *CompressorTask) getSubLedger(ti *taskInfo) ([]block, error) {
	snapshotBlocks, accountChainSubLedger, err := task.chain.GetConfirmSubLedger(ti.beginHeight, ti.targetHeight)
	if err != nil {
		return nil, err
	}

	blocks := make([]block, 0)
	for _, snapshotBlock := range snapshotBlocks {
		blocks = append(blocks, snapshotBlock)
	}

	for _, accountChain := range accountChainSubLedger {
		for _, accountBlock := range accountChain {
			blocks = append(blocks, accountBlock)
		}
	}
	return blocks, nil
}<|MERGE_RESOLUTION|>--- conflicted
+++ resolved
@@ -98,10 +98,6 @@
 	tmpFileWriter.Close()
 
 	if formatterErr != nil {
-<<<<<<< HEAD
-		os.Remove(task.tmpFile)
-=======
->>>>>>> f680badb
 		task.log.Error("Block write failed, error is "+formatterErr.Error(), "method", "Run")
 		return &TaskRunResult{
 			Ti:           ti,
@@ -115,13 +111,10 @@
 		IsSuccess:    true,
 		BlockNumbers: blockNumbers,
 	}
-<<<<<<< HEAD
-=======
 }
 
 func (task *CompressorTask) Clear() {
 	os.Remove(task.tmpFile)
->>>>>>> f680badb
 }
 
 func (task *CompressorTask) getTaskInfo() *taskInfo {
