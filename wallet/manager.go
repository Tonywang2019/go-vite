package wallet

import (
	"github.com/vitelabs/go-vite/wallet/hd-bip/derivation"
	"io/ioutil"
	"os"
	"path/filepath"
	"strings"
	"sync"

	"github.com/vitelabs/go-vite/wallet/hd-bip/derivation"

	"github.com/pkg/errors"
	"github.com/vitelabs/go-vite/common/types"
	"github.com/vitelabs/go-vite/log15"
	"github.com/vitelabs/go-vite/wallet/entropystore"
	"github.com/vitelabs/go-vite/wallet/walleterrors"
)

type Manager struct {
	config              *Config
	unlockChangedIndex  int
	entropyStoreManager map[string]*entropystore.Manager // key is the entropyStore`s abs path
	unlockChangedLis    map[int]func(event entropystore.UnlockEvent)
	mutex               sync.Mutex

	log log15.Logger
}

func New(config *Config) *Manager {
	if config == nil {
		return nil
	}

	if config.MaxSearchIndex == 0 {
		config.MaxSearchIndex = entropystore.DefaultMaxIndex
	}

	return &Manager{
		config:              config,
		unlockChangedLis:    make(map[int]func(event entropystore.UnlockEvent)),
		entropyStoreManager: make(map[string]*entropystore.Manager),

		log: log15.New("module", "wallet"),
	}
}

func (m Manager) ListAllEntropyFiles() []string {
	files := make([]string, 0)
	for filename, _ := range m.entropyStoreManager {
		files = append(files, filename)
	}
	return files
}

func (m *Manager) Unlock(entropyStore, passphrase string) error {
	manager, e := m.GetEntropyStoreManager(entropyStore)
	if e != nil {
		return e
	}

	return manager.Unlock(passphrase)
}

func (m *Manager) IsUnlocked(entropyStore string) bool {
	manager, e := m.GetEntropyStoreManager(entropyStore)
	if e != nil {
		return false
	}
	return manager.IsUnlocked()
}

func (m *Manager) Lock(entropyStore string) error {
	manager, e := m.GetEntropyStoreManager(entropyStore)
	if e != nil {
		return e
	}
	manager.Lock()
	return nil
}

func (m *Manager) RefreshCache() {
	for filename, _ := range m.entropyStoreManager {
		_, e := os.Stat(filename)
		if e != nil {
			manager, ok := m.entropyStoreManager[filename]
			if ok {
				manager.Lock()
				delete(m.entropyStoreManager, filename)
			}
		}
	}
}

func (m Manager) ListEntropyFilesInStandardDir() ([]string, error) {

	files, err := ioutil.ReadDir(m.config.DataDir)
	if err != nil {
		return nil, err
	}

	filenames := make([]string, 0)
	for _, file := range files {
		if file.IsDir() || file.Mode()&os.ModeType != 0 {
			continue
		}
		fn := file.Name()
		if strings.HasPrefix(fn, ".") || strings.HasSuffix(fn, "~") {
			continue
		}
		absFilePath := filepath.Join(m.config.DataDir, file.Name())
		b, _, e := entropystore.IsMayValidEntropystoreFile(absFilePath)
		if e != nil || !b {
			continue
		}
		filenames = append(filenames, absFilePath)
	}

	return filenames, nil
}

func (m *Manager) GetEntropyStoreManager(entropyStore string) (*entropystore.Manager, error) {
	absPath := entropyStore
	if !filepath.IsAbs(absPath) {
		absPath = filepath.Join(m.config.DataDir, entropyStore)
	}
	if manager, ok := m.entropyStoreManager[absPath]; ok {
		return manager, nil
	}
	return nil, walleterrors.ErrStoreNotFound
}

// if your entropyStore file is not in the standard dir you can add it so we can index it
func (m *Manager) AddEntropyStore(entropyStore string) error {
	absPath := entropyStore
	if !filepath.IsAbs(absPath) {
		absPath = filepath.Join(m.config.DataDir, entropyStore)
	}

	mayValid, json, e := entropystore.IsMayValidEntropystoreFile(absPath)
	if e != nil {
		return e
	}
	if !mayValid {
		return errors.New("not valid entropy store file")
	}
	if _, ok := m.entropyStoreManager[absPath]; ok {
		return nil
	}
	m.entropyStoreManager[absPath] = entropystore.NewManager(absPath, *json.PrimaryAddress, &entropystore.Config{
		MaxSearchIndex: m.config.MaxSearchIndex,
		UseLightScrypt: m.config.UseLightScrypt,
	})
	m.entropyStoreManager[absPath].SetLockEventListener(func(event entropystore.UnlockEvent) {
		for _, lis := range m.unlockChangedLis {
			if lis != nil {
				lis(event)
			}
		}
	})
	return nil
}

func (m *Manager) RemoveEntropyStore(entropyStore string) {
	absPath := entropyStore
	if !filepath.IsAbs(absPath) {
		absPath = filepath.Join(m.config.DataDir, entropyStore)
	}

	manager, ok := m.entropyStoreManager[absPath]
	if ok {
		manager.Lock()
		delete(m.entropyStoreManager, entropyStore)
	}
}
func (m *Manager) ExtractMnemonic(entropyStore, passphrase string) (string, error) {
	absPath := entropyStore
	if !filepath.IsAbs(absPath) {
		absPath = filepath.Join(m.config.DataDir, entropyStore)
	}

	manager, ok := m.entropyStoreManager[absPath]
	if ok {
		return manager.ExtractMnemonic(passphrase)
	}
	return "", walleterrors.ErrStoreNotFound
}

func (m *Manager) RecoverEntropyStoreFromMnemonic(mnemonic, language, passphrase string, extensionWord *string) (em *entropystore.Manager, err error) {

	entropyprofile, e := entropystore.MnemonicToEntropy(mnemonic, language, extensionWord != nil, extensionWord)
	if e != nil {
		return nil, e
	}

<<<<<<< HEAD
func (m *Manager) RecoverEntropyStoreFromMnemonic(mnemonic, language, passphrase string, extensionWord *string) (em *entropystore.Manager, err error) {

	entropyprofile, e := entropystore.MnemonicToEntropy(mnemonic, language, extensionWord != nil, extensionWord)
	if e != nil {
		return nil, e
	}

=======
>>>>>>> 8c82db0b
	sm, e := entropystore.StoreNewEntropy(m.config.DataDir, passphrase, entropyprofile, &entropystore.Config{
		MaxSearchIndex: m.config.MaxSearchIndex,
		UseLightScrypt: m.config.UseLightScrypt,
	})
	if e != nil {
		return nil, e
	}
	m.entropyStoreManager[sm.GetEntropyStoreFile()] = sm
	sm.SetLockEventListener(func(event entropystore.UnlockEvent) {
		for _, lis := range m.unlockChangedLis {
			if lis != nil {
				lis(event)
			}
		}
	})
	return sm, nil
}

func (m *Manager) NewMnemonicAndEntropyStore(language, passphrase string, extensionWord *string, mnemonicSize *int) (mnemonic string, em *entropystore.Manager, err error) {

	mnemonic, e := entropystore.NewMnemonic(language, mnemonicSize)
	if e != nil {
		return "", nil, e
	}

	manager, e := m.RecoverEntropyStoreFromMnemonic(mnemonic, language, passphrase, extensionWord)
	if e != nil {
		return "", nil, e
	}

	return mnemonic, manager, nil
}

func (m Manager) GetDataDir() string {
	return m.config.DataDir
}

func (m *Manager) Start() {
	m.entropyStoreManager = make(map[string]*entropystore.Manager)
	files, e := m.ListEntropyFilesInStandardDir()
	if e != nil {
		m.log.Error("wallet start err", "err", e)
	}
	for _, entropyStore := range files {
		if e = m.AddEntropyStore(entropyStore); e != nil {
			m.log.Error("wallet start AddEntropyStore", "err", e)
		}
	}
}

func (m *Manager) Stop() {
	for _, em := range m.entropyStoreManager {
		em.Lock()
		em.RemoveUnlockChangeChannel()
	}
	m.entropyStoreManager = nil
}

func (m Manager) AddLockEventListener(lis func(event entropystore.UnlockEvent)) int {
	m.mutex.Lock()
	defer m.mutex.Unlock()

	m.unlockChangedIndex++
	m.unlockChangedLis[m.unlockChangedIndex] = lis
	return m.unlockChangedIndex
}

func (m Manager) RemoveUnlockChangeChannel(id int) {
	m.mutex.Lock()
	defer m.mutex.Unlock()
	delete(m.unlockChangedLis, id)
}

func (m *Manager) DeriveKey(entropyPath string, addr *types.Address, index uint32, extensionWord *string) (*derivation.Key, error) {
	manager, err := m.GetEntropyStoreManager(entropyPath)
	if err != nil {
		return nil, err
	}
	_, key, err := manager.DeriveForIndexPath(index, extensionWord)
	if err != nil {
		return nil, err
	}
	if addr != nil {
		address, err := key.Address()
		if err != nil {
			return nil, err
		}
		if *address != *addr {
			return nil, errors.New("address do not match.")
		}
	}

	return key, nil
}

func (m *Manager) MatchAddress(entropyPath string, addr types.Address, index uint32, extensionWord *string) error {
	_, e := m.DeriveKey(entropyPath, &addr, index, extensionWord)
	return e
}<|MERGE_RESOLUTION|>--- conflicted
+++ resolved
@@ -1,7 +1,6 @@
 package wallet
 
 import (
-	"github.com/vitelabs/go-vite/wallet/hd-bip/derivation"
 	"io/ioutil"
 	"os"
 	"path/filepath"
@@ -193,16 +192,6 @@
 		return nil, e
 	}
 
-<<<<<<< HEAD
-func (m *Manager) RecoverEntropyStoreFromMnemonic(mnemonic, language, passphrase string, extensionWord *string) (em *entropystore.Manager, err error) {
-
-	entropyprofile, e := entropystore.MnemonicToEntropy(mnemonic, language, extensionWord != nil, extensionWord)
-	if e != nil {
-		return nil, e
-	}
-
-=======
->>>>>>> 8c82db0b
 	sm, e := entropystore.StoreNewEntropy(m.config.DataDir, passphrase, entropyprofile, &entropystore.Config{
 		MaxSearchIndex: m.config.MaxSearchIndex,
 		UseLightScrypt: m.config.UseLightScrypt,
