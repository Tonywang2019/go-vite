package main

import (
<<<<<<< HEAD
	"github.com/vitelabs/go-vite/cmd/gvite_plugin"
	_ "net/http/pprof"
=======
	_ "net/http/pprof"

	"github.com/vitelabs/go-vite"
	"github.com/vitelabs/go-vite/cmd/gvite_plugins"
>>>>>>> e9ba3d89
)

// gvite is the official command-line client for Vite

func main() {
<<<<<<< HEAD
	gvite_plugin.LoadingPlugins()
=======
	govite.PrintBuildVersion()
	gvite_plugins.Loading()
>>>>>>> e9ba3d89
}<|MERGE_RESOLUTION|>--- conflicted
+++ resolved
@@ -1,24 +1,16 @@
 package main
 
 import (
-<<<<<<< HEAD
-	"github.com/vitelabs/go-vite/cmd/gvite_plugin"
-	_ "net/http/pprof"
-=======
 	_ "net/http/pprof"
 
 	"github.com/vitelabs/go-vite"
 	"github.com/vitelabs/go-vite/cmd/gvite_plugins"
->>>>>>> e9ba3d89
 )
 
 // gvite is the official command-line client for Vite
 
 func main() {
-<<<<<<< HEAD
-	gvite_plugin.LoadingPlugins()
-=======
 	govite.PrintBuildVersion()
 	gvite_plugins.Loading()
->>>>>>> e9ba3d89
-}+}
+git 